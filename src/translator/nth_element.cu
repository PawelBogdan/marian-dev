/* All or part of this file was contributed by Intel under license:
 *   Copyright (C) 2017-2018 Intel Corporation
 *   SPDX-License-Identifier: MIT
 */

#include <iostream>

#include "translator/nth_element.h"

#include <cuda.h>
#include "tensors/gpu/cuda_helpers.h"

namespace marian {

#define UNROLL_MAXARG_LOOP(n, max)       \
  if(tid < (n) && tid + (n) < (max)) {   \
    if(sdata[tid + (n)] > sdata[tid]) {  \
      sdata[tid] = sdata[tid + (n)];     \
      indices[tid] = indices[tid + (n)]; \
    }                                    \
  }

__global__ void gMaxElement(float* d_out,
                            int* d_ind,
                            float* d_in,
                            int numBatches,
                            int* batchFirstElementIdxs) {
  extern __shared__ float sdata[];
  __shared__ int indices[512];

  int tid = threadIdx.x;

  for(int batchIdx = 0; batchIdx < numBatches; ++batchIdx) {
    int begin = batchFirstElementIdxs[batchIdx];
    int end = batchFirstElementIdxs[batchIdx + 1];

    int i = begin + blockIdx.x * (blockDim.x * 2) + tid;

    sdata[tid] = -3.40282e+38f;

    if(i < end) {
      sdata[tid] = d_in[i];
      indices[tid] = i;
    }

    if(i + blockDim.x < end) {
      float a = d_in[i];
      float b = d_in[i + blockDim.x];
      if(a > b) {
        sdata[tid] = a;
        indices[tid] = i;
      } else {
        sdata[tid] = b;
        indices[tid] = i + blockDim.x;
      }
    }

    while(i + 2 * gridDim.x * blockDim.x < end) {
      i += 2 * gridDim.x * blockDim.x;

      float a = d_in[i];
      if(a > sdata[tid]) {
        sdata[tid] = a;
        indices[tid] = i;
      }

      if(i + blockDim.x < end) {
        float b = d_in[i + blockDim.x];
        if(b > sdata[tid]) {
          sdata[tid] = b;
          indices[tid] = i + blockDim.x;
        }
      }
    }

    __syncthreads();

    for(int s = (blockDim.x >> 1); s > 32; s >>= 1) {
      if(tid < s && tid + s < end) {
        if(sdata[tid + s] > sdata[tid]) {
          sdata[tid] = sdata[tid + s];
          indices[tid] = indices[tid + s];
        }
      }
      __syncthreads();
    }

    UNROLL_MAXARG_LOOP(32, end);
    UNROLL_MAXARG_LOOP(16, end);
    UNROLL_MAXARG_LOOP(8, end);
    UNROLL_MAXARG_LOOP(4, end);
    UNROLL_MAXARG_LOOP(2, end);
    UNROLL_MAXARG_LOOP(1, end);

    if(tid == 0) {
      d_out[blockIdx.x + batchIdx * gridDim.x] = sdata[0];
      d_ind[blockIdx.x + batchIdx * gridDim.x] = indices[0];
    }
    __syncthreads();
  }
}

__global__ void gMaxElementUpdate(float* binCosts,
                                  int* binIdxs,
                                  float* probs,
                                  int* batchFirstElements,
                                  float* outCosts,
                                  int* outIdxs,
                                  int* cummulatedBeamSizes,
                                  int NUM_BLOCKS) {
  extern __shared__ float sdata[];
  __shared__ int indices[512];
  __shared__ float bestBinCost;
  __shared__ int bestBinCostIdx;

  const int tid = threadIdx.x;
  const int batchIdx = blockIdx.x;
  const int N = batchFirstElements[batchIdx + 1] - batchFirstElements[batchIdx];
  int num_bins = int(N / (2 * 512)) + int(N % (2 * 512) != 0);
  if(num_bins > 500) {
    num_bins = 500;
  }

  for(int pos = cummulatedBeamSizes[batchIdx];
      pos < cummulatedBeamSizes[batchIdx + 1];
      ++pos) {
    int i = tid;

    sdata[tid] = -3.40282e+38f;

    if(i < num_bins) {
      sdata[tid] = binCosts[batchIdx * NUM_BLOCKS + i];
      indices[tid] = i;
    }

    if(i + blockDim.x < num_bins) {
      float a = binCosts[batchIdx * NUM_BLOCKS + i];
      float b = binCosts[batchIdx * NUM_BLOCKS + i + blockDim.x];
      if(a > b) {
        sdata[tid] = a;
        indices[tid] = i;
      } else {
        sdata[tid] = b;
        indices[tid] = i + blockDim.x;
      }
    }

    while(i + 2 * blockDim.x < num_bins) {
      i += 2 * blockDim.x;

      float a = binCosts[batchIdx * NUM_BLOCKS + i];
      if(a > sdata[tid]) {
        sdata[tid] = a;
        indices[tid] = i;
      }

      if(i + blockDim.x < num_bins) {
        float b = binCosts[batchIdx * NUM_BLOCKS + i + blockDim.x];
        if(b > sdata[tid]) {
          sdata[tid] = b;
          indices[tid] = i + blockDim.x;
        }
      }
    }

    __syncthreads();

    for(int s = (blockDim.x >> 1); s > 32; s >>= 1) {
      if(tid < s && tid + s < num_bins) {
        if(sdata[tid + s] > sdata[tid]) {
          sdata[tid] = sdata[tid + s];
          indices[tid] = indices[tid + s];
        }
      }
      __syncthreads();
    }

    UNROLL_MAXARG_LOOP(32, num_bins);
    UNROLL_MAXARG_LOOP(16, num_bins);
    UNROLL_MAXARG_LOOP(8, num_bins);
    UNROLL_MAXARG_LOOP(4, num_bins);
    UNROLL_MAXARG_LOOP(2, num_bins);
    UNROLL_MAXARG_LOOP(1, num_bins);

    if(tid == 0) {
      bestBinCost = sdata[0];
      bestBinCostIdx = batchIdx * NUM_BLOCKS + indices[0];

      probs[binIdxs[bestBinCostIdx]] = -3.40282e+38f;

      outIdxs[pos] = binIdxs[bestBinCostIdx];
      outCosts[pos] = bestBinCost;
    }

    __syncthreads();

    i = batchFirstElements[batchIdx]
        + (bestBinCostIdx - batchIdx * NUM_BLOCKS) * (blockDim.x * 2) + tid;
    const int dist = num_bins * 2 * blockDim.x;

    sdata[tid] = -3.40282e+38f;

    if(i < batchFirstElements[batchIdx + 1]) {
      sdata[tid] = probs[i];
      indices[tid] = i;
    }

    if(i + blockDim.x < batchFirstElements[batchIdx + 1]) {
      float a = probs[i];
      float b = probs[i + blockDim.x];
      if(a > b) {
        sdata[tid] = a;
        indices[tid] = i;
      } else {
        sdata[tid] = b;
        indices[tid] = i + blockDim.x;
      }
    }

    while(i + dist < batchFirstElements[batchIdx + 1]) {
      i += dist;

      float a = probs[i];
      if(a > sdata[tid]) {
        sdata[tid] = a;
        indices[tid] = i;
      }

      if(i + blockDim.x < batchFirstElements[batchIdx + 1]) {
        float b = probs[i + blockDim.x];
        if(b > sdata[tid]) {
          sdata[tid] = b;
          indices[tid] = i + blockDim.x;
        }
      }
    }

    __syncthreads();

    for(int s = (blockDim.x >> 1); s > 32; s >>= 1) {
      if(tid < s && tid + s < batchFirstElements[batchIdx + 1]) {
        if(sdata[tid + s] > sdata[tid]) {
          sdata[tid] = sdata[tid + s];
          indices[tid] = indices[tid + s];
        }
      }
      __syncthreads();
    }

    UNROLL_MAXARG_LOOP(32, batchFirstElements[batchIdx + 1]);
    UNROLL_MAXARG_LOOP(16, batchFirstElements[batchIdx + 1]);
    UNROLL_MAXARG_LOOP(8, batchFirstElements[batchIdx + 1]);
    UNROLL_MAXARG_LOOP(4, batchFirstElements[batchIdx + 1]);
    UNROLL_MAXARG_LOOP(2, batchFirstElements[batchIdx + 1]);
    UNROLL_MAXARG_LOOP(1, batchFirstElements[batchIdx + 1]);

    if(tid == 0) {
      binCosts[bestBinCostIdx] = sdata[0];
      binIdxs[bestBinCostIdx] = indices[0];
    }
    __syncthreads();
  }
}

__global__ void gGetValueByKey(float* d_in, float* d_out, int* indeces, int n) {
  int tid = threadIdx.x + blockDim.x * blockIdx.x;
  if(tid < n) {
    int index = indeces[tid];
    d_out[tid] = d_in[index];
  }
}

class NthElementGPU {
public:
  NthElementGPU() = delete;
  NthElementGPU(const NthElementGPU& copy) = delete;

  NthElementGPU(size_t maxBeamSize,
                size_t maxBatchSize,
                DeviceId deviceId)
      : deviceId_(deviceId),
        maxBeamSize_(maxBeamSize), maxBatchSize_(maxBatchSize),
        NUM_BLOCKS(std::min(
            500,
            int(maxBeamSize* MAX_VOCAB_SIZE / (2 * BLOCK_SIZE))
                + int(maxBeamSize* MAX_VOCAB_SIZE % (2 * BLOCK_SIZE) != 0))) {
    // std::cerr << "NthElement::NthElement" << std::endl;

    cudaSetDevice(deviceId_.no);

    CUDA_CHECK(cudaMalloc((void**)&d_ind, maxBatchSize * NUM_BLOCKS * sizeof(int)));
    CUDA_CHECK(cudaMalloc((void**)&d_out, maxBatchSize * NUM_BLOCKS * sizeof(float)));

    CUDA_CHECK(cudaMalloc((void**)&d_res_idx, maxBatchSize * maxBeamSize * sizeof(int)));
    CUDA_CHECK(cudaMalloc((void**)&d_res,     maxBatchSize * maxBeamSize * sizeof(float)));

    CUDA_CHECK(cudaHostAlloc((void**)&h_res,     maxBeamSize * maxBatchSize * sizeof(float), cudaHostAllocDefault));
    CUDA_CHECK(cudaHostAlloc((void**)&h_res_idx, maxBeamSize * maxBatchSize * sizeof(int), cudaHostAllocDefault));

    CUDA_CHECK(cudaMalloc((void**)&d_breakdown, maxBeamSize * sizeof(float)));
    CUDA_CHECK(cudaMalloc((void**)&d_batchPosition, (maxBatchSize + 1) * sizeof(int)));
    CUDA_CHECK(cudaMalloc((void**)&d_cumBeamSizes,  (maxBatchSize + 1) * sizeof(int)));
  }

  ~NthElementGPU() {
    cudaSetDevice(deviceId_.no);

    CUDA_CHECK(cudaFree(d_cumBeamSizes));
    CUDA_CHECK(cudaFree(d_batchPosition));
    CUDA_CHECK(cudaFree(d_breakdown));
    CUDA_CHECK(cudaFreeHost(h_res_idx));
    CUDA_CHECK(cudaFreeHost(h_res));
    CUDA_CHECK(cudaFree(d_res));
    CUDA_CHECK(cudaFree(d_res_idx));
    CUDA_CHECK(cudaFree(d_out));
    CUDA_CHECK(cudaFree(d_ind));
  }

private:
  void selectNBest(float* probs,
                   const std::vector<int>& batchFirstElementIdxs,
                   const std::vector<int>& cumulativeBeamSizes) {
    cudaSetDevice(deviceId_.no);
    CUDA_CHECK(cudaMemcpyAsync(d_batchPosition,
                               batchFirstElementIdxs.data(),
                               batchFirstElementIdxs.size() * sizeof(int),
                               cudaMemcpyHostToDevice,
                               /* stream_ */ 0));
    CUDA_CHECK(cudaMemcpyAsync(d_cumBeamSizes,
                               cumulativeBeamSizes.data(),
                               cumulativeBeamSizes.size() * sizeof(int),
                               cudaMemcpyHostToDevice,
                               /* stream_ */ 0));

    const int numBatches = batchFirstElementIdxs.size() - 1;

    gMaxElement<<<NUM_BLOCKS,
                  BLOCK_SIZE,
                  BLOCK_SIZE * sizeof(float),
                  /* stream_ */ 0>>>(
        d_out, d_ind, probs, numBatches, d_batchPosition);

    gMaxElementUpdate<<<numBatches,
                        BLOCK_SIZE,
                        BLOCK_SIZE * sizeof(float),
                        /* stream_ */ 0>>>(d_out,
                                           d_ind,
                                           probs,
                                           d_batchPosition,
                                           d_res,
                                           d_res_idx,
                                           d_cumBeamSizes,
                                           NUM_BLOCKS);
  }

public:
  void getNBestList(Tensor scores,
                    size_t N,
                    std::vector<float>& outCosts,
                    std::vector<unsigned>& outKeys,
                    const bool isFirst) {
    cudaSetDevice(deviceId_.no);

    const auto vocabSize = scores->shape()[-1];
    const auto inputN    = scores->shape()[-2];
    const auto dimBatch  = scores->shape()[-4];
    ABORT_IF(inputN != (isFirst ? 1 : N), "Input tensor has wrong beam dim??"); // @TODO: Remove isFirst argument altogether
    ABORT_IF(vocabSize > MAX_VOCAB_SIZE, "GetNBestList(): actual vocab size exceeds MAX_VOCAB_SIZE");
    ABORT_IF(dimBatch > maxBatchSize_, "GetNBestList(): actual batch size exceeds initialization parameter");
    ABORT_IF(N > maxBeamSize_, "GetNBestList(): actual beam size exceeds initialization parameter"); // @TODO: or inputN?

    const std::vector<size_t> beamSizes(dimBatch, N);
    std::vector<int> cumulativeBeamSizes(beamSizes.size() + 1, 0);
    std::vector<int> batchFirstElementIdxs(beamSizes.size() + 1, 0);

    for(size_t batchIdx = 0; batchIdx < beamSizes.size(); ++batchIdx) {
#if 1
      cumulativeBeamSizes[batchIdx + 1] = (batchIdx + 1) * (int)N;
      batchFirstElementIdxs[batchIdx + 1] += (batchIdx + 1) * inputN * vocabSize;
      ABORT_IF(cumulativeBeamSizes[batchIdx + 1] != cumulativeBeamSizes[batchIdx] + (int)N, "cumulativeBeamSizes wrong??");
      ABORT_IF((isFirst ? batchIdx + 1 : cumulativeBeamSizes[batchIdx + 1]) != (batchIdx + 1) * inputN, "inputN wrong??");
#else
      cumulativeBeamSizes[batchIdx + 1] = cumulativeBeamSizes[batchIdx] + beamSizes[batchIdx];
      ABORT_IF(cumulativeBeamSizes[batchIdx + 1] != (batchIdx + 1) * N, "cumulativeBeamSizes wrong??");
      batchFirstElementIdxs[batchIdx + 1]
          += ((isFirst) ? (batchIdx + 1) : cumulativeBeamSizes[batchIdx + 1]) * vocabSize;
      ABORT_IF((isFirst ? batchIdx + 1 : cumulativeBeamSizes[batchIdx + 1]) != (batchIdx + 1) * inputN, "inputN wrong??");
#endif
    }

    selectNBest(scores->data(), batchFirstElementIdxs, cumulativeBeamSizes);
    getPairs(dimBatch * N, outKeys, outCosts);
    ABORT_IF(cumulativeBeamSizes.back() != dimBatch * N, "cumulativeBeamSizes.back() wrong??");
  }

private:
  void getPairs(size_t number,
                std::vector<unsigned>& outKeys,
                std::vector<float>& outValues) {
    cudaSetDevice(deviceId_.no);
    CUDA_CHECK(cudaMemcpyAsync(h_res,
                               d_res,
                               number * sizeof(float),
                               cudaMemcpyDeviceToHost,
                               /* stream_ */ 0));
    CUDA_CHECK(cudaMemcpyAsync(h_res_idx,
                               d_res_idx,
                               number * sizeof(int),
                               cudaMemcpyDeviceToHost,
                               /* stream_ */ 0));
    cudaStreamSynchronize(/* stream_ */ 0);

    for(size_t i = 0; i < number; ++i) {
      outKeys.push_back(h_res_idx[i]);
      outValues.push_back(h_res[i]);
    }

    //lastN = number;
  }

  //void getValueByKey(std::vector<float>& out, float* d_in) {
  //  cudaSetDevice(deviceId_.no);
  //
  //  gGetValueByKey<<<1, lastN, 0, /* stream_ */ 0>>>(
  //      d_in, d_breakdown, h_res_idx, lastN);
  //
  //  CUDA_CHECK(cudaMemcpyAsync(out.data(),
  //                             d_breakdown,
  //                             lastN * sizeof(float),
  //                             cudaMemcpyDeviceToHost,
  //                             /* stream_ */ 0));
  //  CUDA_CHECK(cudaStreamSynchronize(/* stream_ */ 0));
  //}

  DeviceId deviceId_;

<<<<<<< HEAD
  const int MAX_VOCAB_SIZE = 500000;
=======
  const int MAX_VOCAB_SIZE = 100000;
  size_t maxBeamSize_;
  size_t maxBatchSize_;
>>>>>>> 9f6f0f12

  const int BLOCK_SIZE = 512;
  const int NUM_BLOCKS;
  int* d_ind;

  float* d_out;

  int* d_res_idx;
  float* d_res;

  int* h_res_idx;
  float* h_res;

  float* d_breakdown;
  int* d_batchPosition;
  int* d_cumBeamSizes;
  //size_t lastN;
};

// factory function
// Returns a lambda with the same signature as the getNBestList() function.
GetNBestListFn createGetNBestListGPUFn(size_t beamSize, size_t dimBatch, DeviceId deviceId) {
  auto nth = New<NthElementGPU>(beamSize, dimBatch, deviceId);
  return [nth](Tensor logProbs, size_t N, std::vector<float>& outCosts, std::vector<unsigned>& outKeys, const bool isFirst) {
    return nth->getNBestList(logProbs, N, outCosts, outKeys, isFirst);
  };
}

}  // namespace marian<|MERGE_RESOLUTION|>--- conflicted
+++ resolved
@@ -434,13 +434,9 @@
 
   DeviceId deviceId_;
 
-<<<<<<< HEAD
   const int MAX_VOCAB_SIZE = 500000;
-=======
-  const int MAX_VOCAB_SIZE = 100000;
   size_t maxBeamSize_;
   size_t maxBatchSize_;
->>>>>>> 9f6f0f12
 
   const int BLOCK_SIZE = 512;
   const int NUM_BLOCKS;
