#pragma once

#include "marian.h"
<<<<<<< HEAD

#include "models/s2s.h"
#include "models/amun.h"
#include "models/nematus.h"
#include "models/hardatt.h"
#include "models/multi_s2s.h"
#include "models/lm.h"
=======
#include "models/model_factory.h"
>>>>>>> dd1b79d1

namespace marian {

class ScorerState {
public:
  virtual Expr getProbs() = 0;

  virtual float breakDown(size_t i) { return getProbs()->val()->get(i); }

  virtual void blacklist(Expr totalCosts, Ptr<data::CorpusBatch> batch){};
};

class Scorer {
protected:
  std::string name_;
  float weight_;

public:
  Scorer(const std::string& name, float weight)
      : name_(name), weight_(weight) {}

  std::string getName() { return name_; }
  float getWeight() { return weight_; }

  virtual void clear(Ptr<ExpressionGraph>) = 0;
  virtual Ptr<ScorerState> startState(Ptr<ExpressionGraph>,
                                      Ptr<data::CorpusBatch>)
      = 0;
  virtual Ptr<ScorerState> step(Ptr<ExpressionGraph>,
                                Ptr<ScorerState>,
                                const std::vector<size_t>&,
                                const std::vector<size_t>&)
      = 0;

  virtual void init(Ptr<ExpressionGraph> graph) {}
};

class ScorerWrapperState : public ScorerState {
protected:
  Ptr<DecoderState> state_;

public:
  ScorerWrapperState(Ptr<DecoderState> state) : state_(state) {}

  virtual Ptr<DecoderState> getState() { return state_; }

  virtual Expr getProbs() { return state_->getProbs(); };

  virtual void blacklist(Expr totalCosts, Ptr<data::CorpusBatch> batch) {
    state_->blacklist(totalCosts, batch);
  }
};

class ScorerWrapper : public Scorer {
private:
  Ptr<EncoderDecoder> encdec_;
  std::string fname_;

public:
  ScorerWrapper(Ptr<EncoderDecoder> encdec,
                const std::string& name,
                float weight,
                const std::string& fname)
      : Scorer(name, weight),
        encdec_(encdec),
        fname_(fname) {}

  virtual void init(Ptr<ExpressionGraph> graph) {
    graph->switchParams(getName());
    encdec_->load(graph, fname_);
  }

  virtual void clear(Ptr<ExpressionGraph> graph) {
    graph->switchParams(getName());
    encdec_->clear(graph);
  }

  virtual Ptr<ScorerState> startState(Ptr<ExpressionGraph> graph,
                                      Ptr<data::CorpusBatch> batch) {
    graph->switchParams(getName());
    return New<ScorerWrapperState>(encdec_->startState(graph, batch));
  }

  virtual Ptr<ScorerState> step(Ptr<ExpressionGraph> graph,
                                Ptr<ScorerState> state,
                                const std::vector<size_t>& hypIndices,
                                const std::vector<size_t>& embIndices) {
    graph->switchParams(getName());
    auto wrappedState
        = std::dynamic_pointer_cast<ScorerWrapperState>(state)->getState();
    return New<ScorerWrapperState>(
        encdec_->step(graph, wrappedState, hypIndices, embIndices));
  }
};

class WordPenaltyState : public ScorerState {
private:
  int dimVocab_;
  Expr penalties_;

public:
  WordPenaltyState(int dimVocab, Expr penalties)
      : dimVocab_(dimVocab), penalties_(penalties) {}

  virtual Expr getProbs() { return penalties_; };

  virtual float breakDown(size_t i) {
    return getProbs()->val()->get(i % dimVocab_);
  }
};

class WordPenalty : public Scorer {
private:
  int dimVocab_;
  Expr penalties_;

public:
  WordPenalty(const std::string& name, float weight, int dimVocab)
      : Scorer(name, weight), dimVocab_(dimVocab) {}

  virtual void clear(Ptr<ExpressionGraph> graph) {}

  virtual Ptr<ScorerState> startState(Ptr<ExpressionGraph> graph,
                                      Ptr<data::CorpusBatch> batch) {
    std::vector<float> p(dimVocab_, 1);
    p[0] = 0;
    p[2] = 0;

    penalties_ = graph->constant({1, dimVocab_},
                                 keywords::init = inits::from_vector(p));
    return New<WordPenaltyState>(dimVocab_, penalties_);
  }

  virtual Ptr<ScorerState> step(Ptr<ExpressionGraph> graph,
                                Ptr<ScorerState> state,
                                const std::vector<size_t>& hypIndices,
                                const std::vector<size_t>& embIndices) {
    return state;
  }
};

class UnseenWordPenalty : public Scorer {
private:
  int batchIndex_;
  int dimVocab_;
  Expr penalties_;

public:
  UnseenWordPenalty(const std::string& name,
                    float weight,
                    int dimVocab,
                    int batchIndex)
      : Scorer(name, weight), dimVocab_(dimVocab), batchIndex_(batchIndex) {}

  virtual void clear(Ptr<ExpressionGraph> graph) {}

  virtual Ptr<ScorerState> startState(Ptr<ExpressionGraph> graph,
                                      Ptr<data::CorpusBatch> batch) {
    std::vector<float> p(dimVocab_, -1);
    for(auto i : (*batch)[batchIndex_]->indices())
      p[i] = 0;
    p[2] = 0;

    penalties_ = graph->constant({1, dimVocab_},
                                 keywords::init = inits::from_vector(p));
    return New<WordPenaltyState>(dimVocab_, penalties_);
  }

  virtual Ptr<ScorerState> step(Ptr<ExpressionGraph> graph,
                                Ptr<ScorerState> state,
                                const std::vector<size_t>& hypIndices,
                                const std::vector<size_t>& embIndices) {
    return state;
  }
};

Ptr<Scorer> scorerByType(std::string fname,
                         float weight,
                         std::string model,
                         Ptr<Config> config) {

  Ptr<Options> options = New<Options>();
  options->merge(config);
  options->set("inference", true);

  std::string type = options->get<std::string>("type");

  // @TODO: solve this better
  if(type == "lm" && config->has("input")) {
    size_t index = config->get<std::vector<std::string>>("input").size();
    options->set("index", index);
  }

  auto encdec = models::from_options(options);

  LOG(info)->info("Loading scorer of type {} as feature {}", type, fname);

<<<<<<< HEAD
  if(type == "s2s") {
    return New<ScorerWrapper<S2S>>(fname, weight, model, options);
  } else if(type == "amun") {
    return New<ScorerWrapper<Amun>>(fname, weight, model, options);
  } else if(type == "nematus") {
    return New<ScorerWrapper<Nematus>>(fname, weight, model, options);
  } else if(type == "lm") {
    const std::vector<size_t> idx = {1};
    return New<ScorerWrapper<LM>>(fname, weight, model, options, idx);
  } else if(type == "hard-att") {
    return New<ScorerWrapper<HardAtt>>(fname, weight, model, options);
  } else if(type == "hard-soft-att") {
    return New<ScorerWrapper<HardSoftAtt>>(fname, weight, model, options);
  } else if(type == "multi-s2s") {
    return New<ScorerWrapper<MultiS2S>>(fname, weight, model, options);
  } else if(type == "multi-hard-att") {
    return New<ScorerWrapper<MultiHardSoftAtt>>(fname, weight, model, options);
  } else {
    UTIL_THROW2("Unknown decoder type: " + type);
  }
=======
  return New<ScorerWrapper>(encdec, fname, weight, model);
>>>>>>> dd1b79d1
}

std::vector<Ptr<Scorer>> createScorers(Ptr<Config> options) {
  std::vector<Ptr<Scorer>> scorers;

  auto models = options->get<std::vector<std::string>>("models");
  int dimVocab = options->get<std::vector<int>>("dim-vocabs").back();

  std::vector<float> weights(models.size(), 1.f);
  if(options->has("weights"))
    weights = options->get<std::vector<float>>("weights");

  int i = 0;
  for(auto model : models) {
    std::string fname = "F" + std::to_string(i);
    auto modelOptions = New<Config>(*options);

    try {
      modelOptions->loadModelParameters(model);
    } catch(std::runtime_error& e) {
      LOG(warn)->warn("No model settings found in model file");
    }

    scorers.push_back(scorerByType(fname, weights[i], model, modelOptions));
    i++;
  }

  return scorers;
}

}<|MERGE_RESOLUTION|>--- conflicted
+++ resolved
@@ -1,17 +1,7 @@
 #pragma once
 
 #include "marian.h"
-<<<<<<< HEAD
-
-#include "models/s2s.h"
-#include "models/amun.h"
-#include "models/nematus.h"
-#include "models/hardatt.h"
-#include "models/multi_s2s.h"
-#include "models/lm.h"
-=======
 #include "models/model_factory.h"
->>>>>>> dd1b79d1
 
 namespace marian {
 
@@ -209,30 +199,7 @@
 
   LOG(info)->info("Loading scorer of type {} as feature {}", type, fname);
 
-<<<<<<< HEAD
-  if(type == "s2s") {
-    return New<ScorerWrapper<S2S>>(fname, weight, model, options);
-  } else if(type == "amun") {
-    return New<ScorerWrapper<Amun>>(fname, weight, model, options);
-  } else if(type == "nematus") {
-    return New<ScorerWrapper<Nematus>>(fname, weight, model, options);
-  } else if(type == "lm") {
-    const std::vector<size_t> idx = {1};
-    return New<ScorerWrapper<LM>>(fname, weight, model, options, idx);
-  } else if(type == "hard-att") {
-    return New<ScorerWrapper<HardAtt>>(fname, weight, model, options);
-  } else if(type == "hard-soft-att") {
-    return New<ScorerWrapper<HardSoftAtt>>(fname, weight, model, options);
-  } else if(type == "multi-s2s") {
-    return New<ScorerWrapper<MultiS2S>>(fname, weight, model, options);
-  } else if(type == "multi-hard-att") {
-    return New<ScorerWrapper<MultiHardSoftAtt>>(fname, weight, model, options);
-  } else {
-    UTIL_THROW2("Unknown decoder type: " + type);
-  }
-=======
   return New<ScorerWrapper>(encdec, fname, weight, model);
->>>>>>> dd1b79d1
 }
 
 std::vector<Ptr<Scorer>> createScorers(Ptr<Config> options) {
