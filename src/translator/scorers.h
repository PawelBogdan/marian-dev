--- conflicted
+++ resolved
@@ -57,11 +57,7 @@
 
   virtual Ptr<DecoderState> getState() { return state_; }
 
-<<<<<<< HEAD
   virtual Expr getLogProbs() override { return state_->getLogProbs(); };
-=======
-  virtual Expr getProbs() override { return state_->getProbs(); };
->>>>>>> 9d571fb0
 
   virtual void blacklist(Expr totalCosts, Ptr<data::CorpusBatch> batch) override {
     state_->blacklist(totalCosts, batch);
