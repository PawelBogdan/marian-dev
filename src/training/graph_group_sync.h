--- conflicted
+++ resolved
@@ -43,9 +43,6 @@
 public:
   SyncGraphGroup(Ptr<Options> config);
 
-  Ptr<data::BatchStats> collectStats();
-  // @TODO: consider to make this a virtual as well? Currently it is a template dispatch
-
   void setScheduler(Ptr<Scheduler> scheduler) override;
 
   void update(Ptr<data::Batch> batch) override;
@@ -55,12 +52,9 @@
 
   void finalize() override;
 
-<<<<<<< HEAD
   Ptr<data::BatchStats> collectStats();
   // @TODO: consider to make this a virtual as well? Currently it is a template dispatch
 
-=======
->>>>>>> b2be66cf
   ~SyncGraphGroup() override;
 };
 }  // namespace marian