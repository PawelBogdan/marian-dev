--- conflicted
+++ resolved
@@ -214,24 +214,17 @@
     // track and log cost
     scheduler_->update(cost, subBatches);
 
-<<<<<<< HEAD
-=======
     // save intermediate model to file
     if(scheduler_->saving() && isMainProcess()) {
       save();
     }
 
     // process valid data set
->>>>>>> 1b6b4178
     if(scheduler_->validating()) {
       swapParamsAvg();
       if (isMainProcess())
         scheduler_->validate(graphs_);
       swapParamsAvg();
-    }
-
-    if(scheduler_->saving()) {
-      this->save();
     }
   }
 }
