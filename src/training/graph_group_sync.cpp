--- conflicted
+++ resolved
@@ -34,117 +34,6 @@
     scheduler_->registerTrainingObserver(opt);
 }
 
-<<<<<<< HEAD
-void SyncGraphGroup::fetchParams(Tensor oldParams,
-                                 const std::vector<Tensor>& params) {
-  // @TODO read guard on parameters
-  int pos = 0;
-  std::vector<std::thread> threads;
-  for(int idx = 0; idx < devices_.size(); idx++) {
-    threads.emplace_back(std::thread(
-        [=](int idx, int pos) {
-          oldParams->subtensor(pos, params[idx]->size())->copyFrom(params[idx]);
-        },
-        idx,
-        pos));
-    pos += shardSize_;
-  }
-  for(auto&& t : threads) {
-    t.join();
-  }
-}
-
-void SyncGraphGroup::init(const std::vector<Ptr<data::Batch>>& batches) {
-  // initialize the parameters
-  {
-    THREAD_GUARD(builders_[0]->build(graphs_[0], batches[0]);
-                 graphs_[0]->forward(););
-
-    ThreadPool pool(graphs_.size() - 1, graphs_.size() - 1);
-    for(size_t i = 1; i < graphs_.size(); ++i) {
-      auto init = [&](size_t i) {
-        builders_[i]->build(graphs_[i], batches[0]);
-        graphs_[i]->forward();
-        graphs_[i]->params()->vals()->copyFrom(graphs_[0]->params()->vals());
-      };
-      pool.enqueue(init, i);
-    }
-  }
-
-  if(params_.empty()) {
-    int totalSize = graphs_[0]->params()->vals()->size();
-    shardSize_ = ceil(totalSize / (float)devices_.size());
-
-    int pos = 0;
-    for(auto graph : graphs_) {
-      int __size__ = std::min(shardSize_, totalSize);
-
-      auto paramsAlloc = New<TensorAllocator>(graph->getBackend());
-      paramsAllocs_.push_back(paramsAlloc);
-
-      // we have param, grad and tmp, hence memory x3
-      paramsAlloc->reserveExact(3 * __size__ * sizeof(float));
-
-      Tensor param, grad, tmp;
-      paramsAlloc->allocate(param, {1, __size__});
-      paramsAlloc->allocate(grad, {1, __size__});
-      paramsAlloc->allocate(tmp, {1, __size__});
-      params_.push_back(param);
-
-      grad->set(0.f);
-      grads_.push_back(grad);
-
-      tmpTensors_.push_back(tmp);
-
-      param->copyFrom(graphs_[0]->params()->vals()->subtensor(pos, __size__));
-      pos += __size__;
-      totalSize -= __size__;
-    }
-  }
-
-  if(mvAvg_ && paramsAvg_.empty()) {
-    int totalSize = graphs_[0]->params()->vals()->size();
-
-    int i = 0;
-    for(auto graph : graphs_) {
-      int __size__ = std::min(shardSize_, totalSize);
-      totalSize -= __size__;
-      Tensor paramAvg;
-      auto allocator = New<TensorAllocator>(graph->getBackend());
-
-      allocator->reserveExact(__size__ * sizeof(float));
-      allocator->allocate(paramAvg, {1, __size__});
-
-      if(graphAvg_)
-        paramAvg->copyFrom(graphAvg_->params()->vals());
-      else
-        paramAvg->copyFrom(params_[i++]);
-
-      paramsAllocAvg_.push_back(allocator);
-      paramsAvg_.push_back(paramAvg);
-    }
-
-    // we don't need the graph anymore as averaged params have been loaded
-    if(graphAvg_)
-      graphAvg_.reset();
-  }
-}
-
-void SyncGraphGroup::execute(Ptr<data::Batch> fullBatch) {
-  std::vector<Ptr<data::Batch>> delayedBatches
-      = delay_ > 1 ? fullBatch->split(delay_)
-                   : std::vector<Ptr<data::Batch>>({fullBatch});
-
-  std::vector<float> costs(devices_.size(), 0.f);
-
-  size_t t = 1;
-  for(auto batch : delayedBatches) {
-    std::vector<Ptr<data::Batch>> batches = batch->split(devices_.size());
-
-    if(first_) {
-      init(batches);
-      first_ = false;
-=======
 void SyncGraphGroup::updateMovingAverage(Tensor paramsAvg,
                                          Tensor params,
                                          size_t batches) {
@@ -222,7 +111,6 @@
         else
           delayedBatches.back().push_back(nullptr);
       }
->>>>>>> 9bcb4ee5
     }
   }
 
@@ -250,16 +138,10 @@
       }
     };
 
-<<<<<<< HEAD
-          if(mvAvg_)
-            updateMovingAverage(
-                paramsAvg_[idx], params_[idx], scheduler_->numberOfBatches());
-=======
     // Update parameter shard with gradient shard
     auto update = [this](size_t idx, int pos) {
       int totalSize = graphs_[0]->params()->vals()->size();
       int shardSize = ceil(totalSize / (float)devices_.size());
->>>>>>> 9bcb4ee5
 
       int size = std::min(totalSize - pos, shardSize);
 
@@ -300,24 +182,13 @@
     }
 
     if(scheduler_->validating()) {
-<<<<<<< HEAD
-      if(mvAvg_)
-        for(auto graph : graphs_)
-          fetchParams(graph->params()->vals(), paramsAvg_);
-=======
       if(movingAvg_) {
         comm_->swapParams(paramsAvg_);
       }
->>>>>>> 9bcb4ee5
 
       // safe, because all graphs are idle during validation with sync sgd
       scheduler_->validate(graphs_);
 
-<<<<<<< HEAD
-      if(mvAvg_)
-        for(auto graph : graphs_)
-          fetchParams(graph->params()->vals(), params_);
-=======
       if(movingAvg_) {
         comm_->swapParams(paramsAvg_);
       }
@@ -350,7 +221,6 @@
       size_t i = 0;
       for(auto graph : graphs_)
         builders_[i++]->load(graph, init, false);
->>>>>>> 9bcb4ee5
     }
   }
 }
