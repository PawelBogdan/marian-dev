--- conflicted
+++ resolved
@@ -5,8 +5,8 @@
 namespace marian {
 
 void MultiNodeGraphGroupSync::updateMovingAverage(Tensor paramsAvg,
-                                                  Tensor params,
-                                                  size_t batches) {
+                                         Tensor params,
+                                         size_t batches) {
   using namespace functional;
   float decay
       = std::max(mvDecay_, 1.f - (float)(batches + 1) / (float)(batches + 10));
@@ -22,6 +22,7 @@
   scheduler_->registerTrainingObserver(scheduler_);
 
   scheduler_->registerTrainingObserver(syncOptimizer_);
+
 }
 
 /**
@@ -46,8 +47,8 @@
   // Setup clients and shards
   setupClients(batch);
   int network_size = clientGraphs_[0]->params()->vals()->size();
-  LOG(info, "model size = {} float params", network_size);
-  if(movingAvg_)
+  LOG(info, "model size = {} float params" , network_size);
+  if (movingAvg_)
     paramsAvg_ = newTensor(network_size, clientGraphs_.back()->getBackend());
 
   // setup sync sgd storage, We keep the summed gradient on Node 0
@@ -55,16 +56,14 @@
   accGradientsSync = newTensor(network_size, clientGraphs_[0]->getBackend());
 }
 
-/**
- * Initialize the CPU arrays, with pinned memory for faster CudaMemCpy
- * operations.
+
+/**
+ * Initialize the CPU arrays, with pinned memory for faster CudaMemCpy operations.
  * Requires the graph to be initialized first so we know its size
  */
 void MultiNodeGraphGroupSync::initCPUArrays() {
-  accGradientsSync_cpu
-      = std::vector<float>(clientGraphs_[0]->params()->vals()->size());
-  receiveBuffer_cpu
-      = std::vector<float>(clientGraphs_[0]->params()->vals()->size());
+  accGradientsSync_cpu = std::vector<float>(clientGraphs_[0]->params()->vals()->size());
+  receiveBuffer_cpu = std::vector<float>(clientGraphs_[0]->params()->vals()->size());
 }
 
 /**
@@ -91,8 +90,7 @@
  * Initialize the graphs (models) of all clients on this node with the given
  * batch.
  */
-void MultiNodeGraphGroupSync::runBatchThroughClientGraphs(
-    Ptr<data::Batch> batch) {
+void MultiNodeGraphGroupSync::runBatchThroughClientGraphs(Ptr<data::Batch> batch) {
   for(int i = 0; i < devices_.size(); i++) {
     THREAD_GUARD(clientBuilders_[i]->build(clientGraphs_[i], batch);
                  clientGraphs_[i]->forward();
@@ -109,8 +107,7 @@
 void MultiNodeGraphGroupSync::sumGRAD(Tensor gradient) {
   std::lock_guard<std::mutex> guard(sumGradientMutex_);
   sumGradientBuffer->copyFrom(gradient);
-  using namespace functional;  //@TODO makes more sense to do that on the CPU i
-                               //think
+  using namespace functional; //@TODO makes more sense to do that on the CPU i think
   Element(_1 += _2, accGradientsSync, sumGradientBuffer);
 }
 
@@ -119,7 +116,7 @@
  * send and receive. Make sure you only call from device 0.
  */
 void MultiNodeGraphGroupSync::sendReceiveUpdateSync() {
-#if MPI_FOUND
+  #if MPI_FOUND
   int network_size = accGradientsSync_cpu.size();
 
   // Copy the data to the CPU
@@ -128,12 +125,12 @@
   // Wait until all nodes are ready
   MPI_Barrier(MPI_COMM_WORLD);
 
-  int reduce_result = MPI_Allreduce(accGradientsSync_cpu.data(),  // CPU buffers
-                                    receiveBuffer_cpu.data(),
-                                    network_size,
-                                    MPI_FLOAT,
-                                    MPI_SUM,
-                                    MPI_COMM_WORLD);
+  int reduce_result = MPI_Allreduce(accGradientsSync_cpu.data(), //CPU buffers
+              receiveBuffer_cpu.data(),
+              network_size,
+              MPI_FLOAT,
+              MPI_SUM,
+              MPI_COMM_WORLD);
 
   // Copy the data back to the GPU and do optimizer update
   // Do update with last GPU to distribute the memory
@@ -143,17 +140,17 @@
   syncOptimizer_->update(clientGraphs_.back());
 
   if(movingAvg_)
-    updateMovingAverage(paramsAvg_,
-                        clientGraphs_.back()->params()->vals(),
-                        scheduler_->numberOfBatches());
-
-  // Distribute the graph to the rest of the devices
+      updateMovingAverage(
+        paramsAvg_, clientGraphs_.back()->params()->vals(),
+        scheduler_->numberOfBatches());
+
+  //Distribute the graph to the rest of the devices
   std::vector<std::thread> threads;
   for(int idx = 0; idx < devices_.size() - 1; idx++) {
     threads.emplace_back(std::thread(
         [=](int idx) {
           clientGraphs_[idx]->params()->vals()->copyFrom(
-              clientGraphs_.back()->params()->vals());
+            clientGraphs_.back()->params()->vals());
         },
         idx));
   }
@@ -161,12 +158,13 @@
     t.join();
   }
 
-  // set the accumulating buffers to zero;
+  //set the accumulating buffers to zero;
   accGradientsSync->set(0);
   std::fill(accGradientsSync_cpu.begin(), accGradientsSync_cpu.end(), 0);
   std::fill(receiveBuffer_cpu.begin(), receiveBuffer_cpu.end(), 0);
-#endif
-}
+  #endif
+}
+
 
 /**
  * Execute given batch on this node, pushing/pulling the resulting
@@ -198,8 +196,8 @@
 
       auto costNode = builder->build(graph, batch);
 
-      if(t == 0) {
-        if(my_id != 0)
+      if (t == 0) {
+        if (my_id != 0)
           graph->params()->vals()->copyFrom(clientGraphs_[0]->params()->vals());
       }
 
@@ -212,8 +210,7 @@
       }
       graph->backward();
 
-      graph->getBackend()
-          ->synchronize();  //@Alham do you know why we need this here?
+      graph->getBackend()->synchronize(); //@Alham do you know why we need this here?
 
       sumGRAD(graph->params()->grads());
     };
@@ -223,24 +220,21 @@
       pool.enqueue(task, idx);
   }
 
-<<<<<<< HEAD
-  if(t % tau_ == 0)
-=======
   if (t % tau_ == 0)
->>>>>>> 9bcb4ee5
     sendReceiveUpdateSync();
 
   t++;
 
   // Run scheduler (if enabled)
   if(t % tau_ == 0 && scheduler_) {
-    if(options_->get<std::string>("cost-type") != "ce-sum")
+    if (options_->get<std::string>("cost-type") != "ce-sum")
       cost /= (tau_ * devices_.size());
 
-    if(tau_ > 1) {
+    if (tau_ > 1) {
       std::vector<size_t> fakeLength = {1, 1};
-      auto fb
-          = data::CorpusBatch::fakeBatch(fakeLength, num_seen_sentences, NULL);
+      auto fb = data::CorpusBatch::fakeBatch(fakeLength,
+                                        num_seen_sentences,
+                                        NULL);
       fb->front()->setWords(num_seen_words);
       scheduler_->update(cost, fb);
     } else {
@@ -252,12 +246,12 @@
     cost = 0;
 
     if((scheduler_->saving() || scheduler_->validating())) {
-#if MPI_FOUND
-      // wait until other nodes are ready
+      #if MPI_FOUND
+      //wait until other nodes are ready
       MPI_Barrier(MPI_COMM_WORLD);
 
       // TODO: Saving is broken
-      // if(mpi_my_rank_ == 0 && scheduler_->saving())
+      //if(mpi_my_rank_ == 0 && scheduler_->saving())
       //  this->save(graph);
 
       if(mpi_my_rank_ == 0 && scheduler_->validating()) {
@@ -278,8 +272,9 @@
 
       // inform other nodes to continue
       MPI_Barrier(MPI_COMM_WORLD);
-#endif
+      #endif
     }
   }
+
 }
 }