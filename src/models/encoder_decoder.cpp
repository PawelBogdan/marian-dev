#include "models/encoder_decoder.h"
#include "common/cli_helper.h"
#include "common/version.h"

namespace marian {

EncoderDecoder::EncoderDecoder(Ptr<Options> options)
    : options_(options),
      prefix_(options->get<std::string>("prefix", "")),
      inference_(options->get<bool>("inference", false)) {
  modelFeatures_ = {"type",
                    "dim-vocabs",
                    "dim-emb",
                    "dim-rnn",
                    "enc-cell",
                    "enc-type",
                    "enc-cell-depth",
                    "enc-depth",
                    "dec-depth",
                    "dec-cell",
                    "dec-cell-base-depth",
                    "dec-cell-high-depth",
                    "skip",
                    "layer-normalization",
                    "right-left",
<<<<<<< HEAD
=======
                    "input-types",
                    "special-vocab",
>>>>>>> a6c9b592
                    "tied-embeddings",
                    "tied-embeddings-src",
                    "tied-embeddings-all"};

  modelFeatures_.insert("transformer-heads");
  modelFeatures_.insert("transformer-no-projection");
  modelFeatures_.insert("transformer-dim-ffn");
  modelFeatures_.insert("transformer-ffn-depth");
  modelFeatures_.insert("transformer-ffn-activation");
  modelFeatures_.insert("transformer-dim-aan");
  modelFeatures_.insert("transformer-aan-depth");
  modelFeatures_.insert("transformer-aan-activation");
  modelFeatures_.insert("transformer-aan-nogate");
  modelFeatures_.insert("transformer-preprocess");
  modelFeatures_.insert("transformer-postprocess");
  modelFeatures_.insert("transformer-postprocess-emb");
  modelFeatures_.insert("transformer-decoder-autoreg");
  modelFeatures_.insert("transformer-tied-layers");
  modelFeatures_.insert("transformer-guided-alignment-layer");
  modelFeatures_.insert("transformer-train-positions");
}

std::vector<Ptr<EncoderBase>>& EncoderDecoder::getEncoders() {
  return encoders_;
}

void EncoderDecoder::push_back(Ptr<EncoderBase> encoder) {
  encoders_.push_back(encoder);
}

std::vector<Ptr<DecoderBase>>& EncoderDecoder::getDecoders() {
  return decoders_;
}

void EncoderDecoder::push_back(Ptr<DecoderBase> decoder) {
  decoders_.push_back(decoder);
}

void EncoderDecoder::createDecoderConfig(const std::string& name) {
  Config::YamlNode decoder;
  decoder["models"] = std::vector<std::string>({name});
  decoder["vocabs"] = options_->get<std::vector<std::string>>("vocabs");
  decoder["beam-size"] = opt<size_t>("beam-size");
  decoder["normalize"] = opt<float>("normalize");
  decoder["word-penalty"] = opt<float>("word-penalty");

  decoder["mini-batch"] = opt<size_t>("valid-mini-batch");
  decoder["maxi-batch"] = opt<size_t>("valid-mini-batch") > 1 ? 100 : 1;
  decoder["maxi-batch-sort"]
      = opt<size_t>("valid-mini-batch") > 1 ? "src" : "none";

  decoder["relative-paths"] = false;

  io::OutputFileStream out(name + ".decoder.yml");
  out << decoder;
}

Config::YamlNode EncoderDecoder::getModelParameters() {
  Config::YamlNode modelParams;
  for(auto& key : modelFeatures_)
    modelParams[key] = options_->getYaml()[key];

  if(options_->has("original-type"))
    modelParams["type"] = options_->getYaml()["original-type"];

  modelParams["version"] = buildVersion();
  return modelParams;
}

std::string EncoderDecoder::getModelParametersAsString() {
  auto yaml = getModelParameters();
  YAML::Emitter out;
  cli::OutputYaml(yaml, out);
  return std::string(out.c_str());
}

void EncoderDecoder::load(Ptr<ExpressionGraph> graph,
                          const std::string& name,
                          bool markedReloaded) {
  graph->load(name, markedReloaded && !opt<bool>("ignore-model-config", false));
}

void EncoderDecoder::mmap(Ptr<ExpressionGraph> graph,
                          const void* ptr,
                          bool markedReloaded) {
  graph->mmap(ptr, markedReloaded && !opt<bool>("ignore-model-config", false));
}

void EncoderDecoder::save(Ptr<ExpressionGraph> graph,
                          const std::string& name,
                          bool saveTranslatorConfig) {
  // ignore config for now
  LOG(info, "Saving model weights and runtime parameters to {}", name);

  graph->save(name, getModelParametersAsString());

  if(saveTranslatorConfig)
    createDecoderConfig(name);
}

void EncoderDecoder::clear(Ptr<ExpressionGraph> graph) {
  graph->clear();

  for(auto& enc : encoders_)
    enc->clear();
  for(auto& dec : decoders_)
    dec->clear();
}

Ptr<DecoderState> EncoderDecoder::startState(Ptr<ExpressionGraph> graph,
                                             Ptr<data::CorpusBatch> batch) {
  std::vector<Ptr<EncoderState>> encoderStates;
  for(auto& encoder : encoders_)
    encoderStates.push_back(encoder->build(graph, batch));

  // initialize shortlist here
  if(shortlistGenerator_) {
    auto shortlist = shortlistGenerator_->generate(batch);
    decoders_[0]->setShortlist(shortlist);
  }

  return decoders_[0]->startState(graph, batch, encoderStates);
}

Ptr<DecoderState> EncoderDecoder::step(Ptr<ExpressionGraph> graph,
                                       Ptr<DecoderState> state,
                                       const std::vector<IndexType>& hypIndices, // [beamIndex * activeBatchSize + batchIndex]
                                       const std::vector<IndexType>& embIndices, // [beamIndex * activeBatchSize + batchIndex]
                                       int dimBatch,
                                       int beamSize) {
  // create updated state that reflects reordering and dropping of hypotheses
  state = hypIndices.empty() ? state : state->select(hypIndices, beamSize);

  // Fill stte with embeddings based on last prediction
  decoders_[0]->embeddingsFromPrediction(
      graph, state, embIndices, dimBatch, beamSize);
  auto nextState = decoders_[0]->step(graph, state);

  return nextState;
}

Ptr<DecoderState> EncoderDecoder::stepAll(Ptr<ExpressionGraph> graph,
                                          Ptr<data::CorpusBatch> batch,
                                          bool clearGraph) {
  if(clearGraph)
    clear(graph);

  // Required first step, also intializes shortlist
  auto state = startState(graph, batch);

  // Fill state with embeddings from batch (ground truth)
  decoders_[0]->embeddingsFromBatch(graph, state, batch);
  auto nextState = decoders_[0]->step(graph, state);
  nextState->setTargetMask(state->getTargetMask());
  nextState->setTargetIndices(state->getTargetIndices());

  return nextState;
}

Ptr<RationalLoss> EncoderDecoder::build(Ptr<ExpressionGraph> graph,
                                        Ptr<data::CorpusBatch> batch,
                                        bool clearGraph) {
  auto state = stepAll(graph, batch, clearGraph);

  // returns raw logits
  return New<RationalLoss>(state->getLogProbs(), state->getTargetMask()); // @TODO: hacky hack hack
}

Ptr<RationalLoss> EncoderDecoder::build(Ptr<ExpressionGraph> graph,
                           Ptr<data::Batch> batch,
                           bool clearGraph) {
  auto corpusBatch = std::static_pointer_cast<data::CorpusBatch>(batch);
  return build(graph, corpusBatch, clearGraph);
}

}  // namespace marian<|MERGE_RESOLUTION|>--- conflicted
+++ resolved
@@ -23,11 +23,6 @@
                     "skip",
                     "layer-normalization",
                     "right-left",
-<<<<<<< HEAD
-=======
-                    "input-types",
-                    "special-vocab",
->>>>>>> a6c9b592
                     "tied-embeddings",
                     "tied-embeddings-src",
                     "tied-embeddings-all"};
