#include "quicksand.h"
#include "marian.h"

#ifdef MKL_FOUND
#include "mkl.h"
#endif

#include "data/shortlist.h"
#include "translator/beam_search.h"
#include "translator/scorers.h"
#include "data/alignment.h"
#include "data/vocab_base.h"

namespace marian {

namespace quicksand {

template <class T>
void set(Ptr<Options> options, const std::string& key, const T& value) {
  options->set(key, value);
}

template void set(Ptr<Options> options, const std::string& key, const size_t&);
template void set(Ptr<Options> options, const std::string& key, const int&);
template void set(Ptr<Options> options, const std::string& key, const std::string&);
template void set(Ptr<Options> options, const std::string& key, const bool&);
template void set(Ptr<Options> options, const std::string& key, const std::vector<std::string>&);
template void set(Ptr<Options> options, const std::string& key, const float&);
template void set(Ptr<Options> options, const std::string& key, const double&);

Ptr<Options> newOptions() {
  return New<Options>();
}

class VocabWrapper : public IVocabWrapper {
  Ptr<Vocab> pImpl_;
public:
  VocabWrapper(Ptr<Vocab> vocab) : pImpl_(vocab) {}
<<<<<<< HEAD
  WordIndex encode(const std::string& word) const {
    auto enc = pImpl_->encode(word, /*addEOS=*/false, /*inference=*/true);
    ABORT_IF(enc.size() != 1, "QuickSAND passed an invalid word '{}' to Marian (empty or contains a space)", word);
    return enc[0].toWordIndex();
  }
  std::string decode(WordIndex id) const { return pImpl_->decode({ Word::fromWordIndex(id) }); }
  size_t size() const { return pImpl_->size(); }
=======
  WordIndex encode(const std::string& word) const override { return (*pImpl_)[word].toWordIndex(); }
  std::string decode(WordIndex id) const override { return (*pImpl_)[Word::fromWordIndex(id)]; }
  size_t size() const override { return pImpl_->size(); }
>>>>>>> ee8c14cf
  Ptr<Vocab> getVocab() const { return pImpl_; }
};

class BeamSearchDecoder : public IBeamSearchDecoder {
private:
  Ptr<ExpressionGraph> graph_;
  Ptr<cpu::WrappedDevice> device_;

  std::vector<Ptr<Scorer>> scorers_;

  std::vector<Ptr<Vocab>> vocabs_;

public:
  BeamSearchDecoder(Ptr<Options> options,
                    const std::vector<const void*>& ptrs,
                    const std::vector<Ptr<IVocabWrapper>>& vocabs,
                    WordIndex eos)
      : IBeamSearchDecoder(options, ptrs, eos) {

    // copy the vocabs
    for (auto vi : vocabs)
      vocabs_.push_back(std::dynamic_pointer_cast<VocabWrapper>(vi)->getVocab());

    // setting 16-bit optimization to false for now. Re-enable with better caching or pre-computation
    graph_ = New<ExpressionGraph>(/*inference=*/true, /*optimize=*/false);

    DeviceId deviceId{0, DeviceType::cpu};
    device_ = New<cpu::WrappedDevice>(deviceId);
    graph_->setDevice(deviceId, device_);

#ifdef MKL_FOUND
    mkl_set_num_threads(options->get<int>("mkl-threads", 1));
#endif

    std::vector<std::string> models
        = options_->get<std::vector<std::string>>("model");

    for(int i = 0; i < models.size(); ++i) {
      Ptr<Options> modelOpts = New<Options>();

      YAML::Node config;
      if(io::isBin(models[i]) && ptrs_[i] != nullptr)
        io::getYamlFromModel(config, "special:model.yml", ptrs_[i]);
      else
        io::getYamlFromModel(config, "special:model.yml", models[i]);

      modelOpts->merge(options_);
      modelOpts->merge(config);

      std::cerr << modelOpts->str() << std::flush;

      auto encdec = models::createModelFromOptions(modelOpts, models::usage::translation);

      if(io::isBin(models[i]) && ptrs_[i] != nullptr) {
        // if file ends in *.bin and has been mapped by QuickSAND
        scorers_.push_back(New<ScorerWrapper>(
          encdec, "F" + std::to_string(scorers_.size()), /*weight=*/1.0f, ptrs[i]));
      } else {
        // it's a *.npz file or has not been mapped by QuickSAND
        scorers_.push_back(New<ScorerWrapper>(
          encdec, "F" + std::to_string(scorers_.size()), /*weight=*/1.0f, models[i]));
      }
    }

    for(auto scorer : scorers_) {
      scorer->init(graph_);
    }
  }

  void setWorkspace(uint8_t* data, size_t size) override { device_->set(data, size); }

  QSNBestBatch decode(const QSBatch& qsBatch,
                      size_t maxLength,
                      const std::unordered_set<WordIndex>& shortlist) override {
    if(shortlist.size() > 0) {
      auto shortListGen = New<data::FakeShortlistGenerator>(shortlist);
      for(auto scorer : scorers_)
        scorer->setShortlistGenerator(shortListGen);
    }

    // form source batch, by interleaving the words over sentences in the batch, and setting the mask
    size_t batchSize = qsBatch.size();
    auto subBatch = New<data::SubBatch>(batchSize, maxLength, vocabs_[0]);
    for(size_t i = 0; i < maxLength; ++i) {
      for(size_t j = 0; j < batchSize; ++j) {
        const auto& sent = qsBatch[j];
        if(i < sent.size()) {
          size_t idx = i * batchSize + j;
          subBatch->data()[idx] = marian::Word::fromWordIndex(sent[i]);
          subBatch->mask()[idx] = 1;
        }
      }
    }
    auto tgtSubBatch = New<data::SubBatch>(batchSize, 0, vocabs_[1]); // only holds a vocab, but data is dummy
    std::vector<Ptr<data::SubBatch>> subBatches{ subBatch, tgtSubBatch };
    std::vector<size_t> sentIds(batchSize, 0);

    auto batch = New<data::CorpusBatch>(subBatches);
    batch->setSentenceIds(sentIds);

    // decode
    auto search = New<BeamSearch>(options_, scorers_, marian::Word::fromWordIndex(eos_));
    Histories histories = search->search(graph_, batch);

    // convert to QuickSAND format
    QSNBestBatch qsNbestBatch;
    for(const auto& history : histories) { // loop over batch entries
      QSNBest qsNbest;
      NBestList nbestHyps = history->nBest(SIZE_MAX); // request as many N as we have
      for (const Result& result : nbestHyps) { // loop over N-best entries
        // get hypothesis word sequence and normalized sentence score
        auto words = std::get<0>(result);
        auto score = std::get<2>(result);
        // determine alignment if present
        AlignmentSets alignmentSets;
        if (options_->hasAndNotEmpty("alignment"))
        {
          float alignmentThreshold;
          auto alignment = options_->get<std::string>("alignment"); // @TODO: this logic now exists three times in Marian
          if (alignment == "soft")
            alignmentThreshold = 0.0f;
          else if (alignment == "hard")
            alignmentThreshold = 1.0f;
          else
            alignmentThreshold = std::max(std::stof(alignment), 0.f);
          auto hyp = std::get<1>(result);
          data::WordAlignment align = data::ConvertSoftAlignToHardAlign(hyp->tracebackAlignment(), alignmentThreshold);
          // convert to QuickSAND format
          alignmentSets.resize(words.size());
          for (const auto& p : align) // @TODO: Does the feature_model param max_alignment_links apply here?
            alignmentSets[p.tgtPos].insert({p.srcPos, p.prob});
        }
        // form hypothesis to return
        qsNbest.emplace_back(toWordIndexVector(words), std::move(alignmentSets), score);
      }
      qsNbestBatch.push_back(qsNbest);
    }

    return qsNbestBatch;
  }
};

Ptr<IBeamSearchDecoder> newDecoder(Ptr<Options> options,
                                   const std::vector<const void*>& ptrs,
                                   const std::vector<Ptr<IVocabWrapper>>& vocabs,
                                   WordIndex eos) {
  return New<BeamSearchDecoder>(options, ptrs, vocabs, eos);
}

std::vector<Ptr<IVocabWrapper>> loadVocabs(const std::vector<std::string>& vocabPaths) {
  std::vector<Ptr<IVocabWrapper>> res(vocabPaths.size());
  for (size_t i = 0; i < vocabPaths.size(); i++) {
    if (i > 0 && vocabPaths[i] == vocabPaths[i-1]) {
      res[i] = res[i-1];
      LOG(info, "[data] Input {} sharing vocabulary with input {}", i, i-1);
    }
    else {
      auto vocab = New<Vocab>(New<Options>(), i); // (empty options, since they are only used for creating vocabs)
      auto size = vocab->load(vocabPaths[i]);
      LOG(info, "[data] Loaded vocabulary size for input {} of size {}", i, size);
      res[i] = New<VocabWrapper>(vocab);
    }
  }
  return res;
}

}  // namespace quicksand
}  // namespace marian<|MERGE_RESOLUTION|>--- conflicted
+++ resolved
@@ -36,19 +36,9 @@
   Ptr<Vocab> pImpl_;
 public:
   VocabWrapper(Ptr<Vocab> vocab) : pImpl_(vocab) {}
-<<<<<<< HEAD
-  WordIndex encode(const std::string& word) const {
-    auto enc = pImpl_->encode(word, /*addEOS=*/false, /*inference=*/true);
-    ABORT_IF(enc.size() != 1, "QuickSAND passed an invalid word '{}' to Marian (empty or contains a space)", word);
-    return enc[0].toWordIndex();
-  }
-  std::string decode(WordIndex id) const { return pImpl_->decode({ Word::fromWordIndex(id) }); }
-  size_t size() const { return pImpl_->size(); }
-=======
   WordIndex encode(const std::string& word) const override { return (*pImpl_)[word].toWordIndex(); }
   std::string decode(WordIndex id) const override { return (*pImpl_)[Word::fromWordIndex(id)]; }
   size_t size() const override { return pImpl_->size(); }
->>>>>>> ee8c14cf
   Ptr<Vocab> getVocab() const { return pImpl_; }
 };
 
