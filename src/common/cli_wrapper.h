#pragma once

#include "3rd_party/CLI/CLI.hpp"
#include "3rd_party/any_type.h"
#include "3rd_party/yaml-cpp/yaml.h"
#include "common/definitions.h"
#include "common/logging.h"

#include <iostream>
#include <map>
#include <string>

namespace marian {

class Options;

namespace cli {

<<<<<<< HEAD
=======
// Try to determine the width of the terminal
//
// TODO: make use of it in the current CLI or remove. This is an old code used
// for boost::program_options and might not be needed anymore.
static uint16_t guess_terminal_width(uint16_t max_width = 0,
                                     uint16_t default_width = 180);

// TODO: use validators in ConfigParser
>>>>>>> 4834c3f9
namespace validators {
const CLI::detail::ExistingFileValidator file_exists;
const CLI::detail::ExistingDirectoryValidator dir_exists;
const CLI::detail::ExistingPathValidator path_exists;

const CLI::detail::NonexistentPathValidator path_not_exists;

typedef CLI::Range range;
}

/**
 * The helper class for cli::CLIWrapper handling formatting of options and their
 * descriptions.
 */
class CLIFormatter : public CLI::Formatter {
public:
  CLIFormatter(size_t columnWidth, size_t screenWidth);
  virtual std::string make_option_desc(const CLI::Option *) const;

private:
  size_t screenWidth_{0};
};

/**
 * @brief The class used to define and parse command-line arguments.
 *
 * It is a wrapper around https://github.com/CLIUtils/CLI11 that stores defined
 * command-line arguments in a YAML object.
 *
 * Usage outline: first call add() methods to create all the options; then call
 * parse(argv, argc) to parse command line and get defined options and their
 * values in a YAML object. The object can be also obtained later by calling
 * getConfig().
 *
 * Options are organized in option groups. Each option group has a header that
 * preceeds all options in the group. The header for the default option group
 * can be set from the class constructor.
 */
class CLIWrapper {
private:
  // [option name] -> option value
  std::map<std::string, Ptr<any_type>> allVars_;
  // Map with option names and objects
  std::map<std::string, CLI::Option *> opts_;
  // Command-line argument parser
  Ptr<CLI::App> app_;

  // If this is a wrapper then this should just be a reference,
  // then we do not have the added level of containment.
  YAML::Node &config_;

  // Name of the default option group
  std::string defaultGroup_{""};
  // Name of the current option group
  std::string currentGroup_{""};

  static std::string failureMessage(const CLI::App *app, const CLI::Error &e);

  // Extract an option name from comma-separated list of command-line arguments,
  // e.g. 'help' from '--help,-h'
  std::string keyName(const std::string &args) const {
    // re-use existing functions from CLI11 to keep option names consistent
    return std::get<1>(CLI::detail::get_names(CLI::detail::split_names(
                           args)))  // get long names only
        .front();                   // get first long name
  }

public:
  /**
   * @brief Create an instance of the command-line argument parser
   *
   * Option --help, -h is automatically added.
   *
   * @param config A reference to the to-be-wrapped yaml tree
   * @param name Header text for the main option group
   * @param columnWidth Width of the column with option names
   * @param screenWidth Maximum allowed width for help messages, 0 means no
   *  limit
   */

  CLIWrapper(YAML::Node &config,
             const std::string &name = "General options",
             size_t columnWidth = 35,
             size_t screenWidth = 0);

  /**
   * @brief Create an instance of the command-line argument parser,
   * short-cuft for Options object.
   *
   * Option --help, -h is automatically added.
   *
   * @param options A smart pointer to the Options object containing the to-be-wrapped yaml tree
   * @param name Header text for the main option group
   * @param columnWidth Width of the column with option names
   * @param screenWidth Maximum allowed width for help messages, 0 means no
   *  limit
   */
  CLIWrapper(Ptr<Options> options,
             const std::string &name = "General options",
             size_t columnWidth = 35,
             size_t screenWidth = 0);

  virtual ~CLIWrapper();

  /**
   * @brief Define an option with a default value
   *
   * @param args Comma-separated list of short and long option names
   * @param help Help message
   * @param val Default value
   *
   * @return Option object
   */
  template <typename T>
  CLI::Option *add(const std::string &args, const std::string &help, T val) {
    return add_option<T>(keyName(args),
                         args,
                         help,
                         val,
                         /*defaulted =*/true,
                         /*addToConfig =*/true);
  }

  /**
   * @brief Define an option without an explicit default value. The implicit
   * default value is T()
   *
   * The option will be defined in the config file even if not given as a
   * command-line argument. The implicit default value for a numeric option is
   * 0, for a string is an empty string, and for a vector is an empty vector.
   *
   * @param args Comma-separated list of short and long option names
   * @param help Help message
   *
   * @return Option object
   *
   * TODO: require to always state the default value creating the parser as this
   * will be clearer
   */
  template <typename T>
  CLI::Option *add(const std::string &args, const std::string &help) {
    return add_option<T>(keyName(args),
                         args,
                         help,
                         T(),
                         /*defaulted =*/false,
                         /*addToConfig =*/true);
  }

  /**
   * @brief Define a non-defaulted option
   *
   * The option will not be present in the config file unless given as a
   * command-line argument.
   *
   * @param args Comma-separated list of short and long option names
   * @param help Help message
   *
   * @return Option object
   *
   * @TODO: consider removing this method during final refactorization of
   * command-line/config parsers in the future as all options should either
   * have a default value or be non-defaulted
   */
  template <typename T>
  CLI::Option *add_nondefault(const std::string &args,
                              const std::string &help) {
    return add_option<T>(keyName(args),
                         args,
                         help,
                         T(),
                         /*defaulted =*/false,
                         /*addToConfig =*/false);
  }

  /**
   * Switch to different option group or to the default group if
   * argument is empty.
   *
   * @param name Header of the option group
   */
  void switchGroup(const std::string &name = "");

  // Parse command-line arguments. Handles --help and --version options
  void parse(int argc, char **argv);

  /**
   * @brief Overwrite values for unparsed options
   *
   * Default values are overwritten with the options found in the config
   * provided as the argument, while parsed command-line options remain
   * unchanged
   *
   * @param node YAML config with new default values for options
   */
  void overwriteDefault(const YAML::Node &node);

private:
  template <
      typename T,
      // options with numeric and string-like values
      CLI::enable_if_t<!CLI::is_bool<T>::value && !CLI::is_vector<T>::value,
                       CLI::detail::enabler> = CLI::detail::dummy>
  CLI::Option *add_option(const std::string &key,
                          const std::string &args,
                          const std::string &help,
                          T val,
                          bool defaulted,
                          bool addToConfig) {
    // define YAML entry if requested
    if(addToConfig)
      config_[key] = val;
    // create variable for the option
    allVars_.insert(std::make_pair(key, std::make_shared<any_type>(val)));

    // callback function collecting a command-line argument
    CLI::callback_t fun = [this, key](CLI::results_t res) {
      // get variable associated with the option
      auto &var = allVars_[key]->as<T>();
      // store parser result in var
      auto ret = CLI::detail::lexical_cast(res[0], var);
      // update YAML entry
      config_[key] = var;
      return ret;
    };

    auto opt = app_->add_option(args, fun, help, defaulted);
    // set human readable type value: UINT, INT, FLOAT or TEXT
    opt->type_name(CLI::detail::type_name<T>());
    // set option group
    if(!currentGroup_.empty())
      opt->group(currentGroup_);
    // set textual representation of the default value for help message
    if(defaulted) {
      std::stringstream ss;
      ss << val;
      opt->default_str(ss.str());
    }

    // store option object
    opts_.insert(std::make_pair(key, opt));
    return opts_[key];
  }

  template <typename T,
            // options with vector values
            CLI::enable_if_t<CLI::is_vector<T>::value,
                             CLI::detail::enabler> = CLI::detail::dummy>
  CLI::Option *add_option(const std::string &key,
                          const std::string &args,
                          const std::string &help,
                          T val,
                          bool defaulted,
                          bool addToConfig) {
    // define YAML entry if requested
    if(addToConfig)
      config_[key] = val;
    // create variable for the option
    allVars_.insert(std::make_pair(key, std::make_shared<any_type>(val)));

    // callback function collecting command-line arguments
    CLI::callback_t fun = [this, key](CLI::results_t res) {
      // get vector variable associated with the option
      auto &vec = allVars_[key]->as<T>();
      vec.clear();
      bool ret = true;
      // populate the vector with parser results
      for(const auto &a : res) {
        vec.emplace_back();
        ret &= CLI::detail::lexical_cast(a, vec.back());
      }
      // update YAML entry
      config_[key] = vec;
      return (!vec.empty()) && ret;
    };

    auto opt = app_->add_option(args, fun, help);
    // set human readable type value: VECTOR and
    opt->type_name(CLI::detail::type_name<T>());
    // accept unlimited number of arguments
    opt->type_size(-1);
    // set option group
    if(!currentGroup_.empty())
      opt->group(currentGroup_);
    // set textual representation of the default vector values for help message
    if(defaulted)
      opt->default_str(CLI::detail::join(val));

    // store option object
    opts_.insert(std::make_pair(key, opt));
    return opts_[key];
  }

  template <typename T,
            // options with boolean values, called flags in CLI11
            CLI::enable_if_t<CLI::is_bool<T>::value,
                             CLI::detail::enabler> = CLI::detail::dummy>
  CLI::Option *add_option(const std::string &key,
                          const std::string &args,
                          const std::string &help,
                          T val,
                          bool defaulted,
                          bool addToConfig) {
    // define YAML entry if requested
    if(addToConfig)
      config_[key] = val;
    // create variable for the option
    allVars_.insert(std::make_pair(key, std::make_shared<any_type>(val)));

    // callback function setting the flag
    CLI::callback_t fun = [this, key](CLI::results_t res) {
      // set boolean variable associated with the option
      allVars_[key]->as<T>() = !res.empty();
      // update YAML entry
      config_[key] = !res.empty();
      return true;
    };

    auto opt = app_->add_option(args, fun, help, defaulted);
    // do not accept any argument for the boolean option
    opt->type_size(0);
    // set option group
    if(!currentGroup_.empty())
      opt->group(currentGroup_);

    // store option object
    opts_.insert(std::make_pair(key, opt));
    return opts_[key];
  }
};

}  // namespace cli
}  // namespace marian<|MERGE_RESOLUTION|>--- conflicted
+++ resolved
@@ -16,8 +16,6 @@
 
 namespace cli {
 
-<<<<<<< HEAD
-=======
 // Try to determine the width of the terminal
 //
 // TODO: make use of it in the current CLI or remove. This is an old code used
@@ -26,7 +24,6 @@
                                      uint16_t default_width = 180);
 
 // TODO: use validators in ConfigParser
->>>>>>> 4834c3f9
 namespace validators {
 const CLI::detail::ExistingFileValidator file_exists;
 const CLI::detail::ExistingDirectoryValidator dir_exists;
