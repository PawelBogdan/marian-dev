--- conflicted
+++ resolved
@@ -220,7 +220,6 @@
     }
   }
 
-<<<<<<< HEAD
   cli.add<bool>("--ignore-model-config",
       "Ignore the model configuration saved in npz file");
   cli.add<std::string>("--type",
@@ -305,6 +304,9 @@
       "self-attention");
   cli.add<std::vector<size_t>>("--transformer-tied-layers",
       "List of tied decoder layers (transformer)");
+  cli.add<std::string>("--transformer-guided-alignment-layer",
+      "Last or number of layer to use for guided alignment training in transformer",
+      "last");
   cli.add<std::string>("--transformer-preprocess",
       "Operation before each transformer layer: d = dropout, a = add, n = normalize");
   cli.add<std::string>("--transformer-postprocess-emb",
@@ -313,87 +315,6 @@
   cli.add<std::string>("--transformer-postprocess",
       "Operation after each transformer layer: d = dropout, a = add, n = normalize",
       "dan");
-=======
-  model.add_options()
-    ("ignore-model-config", po::value<bool>()->zero_tokens()->default_value(false),
-     "Ignore the model configuration saved in npz file")
-    ("type", po::value<std::string>()->default_value("amun"),
-      "Model type: amun, nematus, s2s, multi-s2s, transformer")
-    ("dim-vocabs", po::value<std::vector<int>>()
-      ->multitoken()
-      ->default_value(std::vector<int>({0, 0}), "0 0"),
-     "Maximum items in vocabulary ordered by rank, 0 uses all items in the "
-     "provided/created vocabulary file")
-    ("dim-emb", po::value<int>()->default_value(512),
-     "Size of embedding vector")
-    ("dim-rnn", po::value<int>()->default_value(1024),
-     "Size of rnn hidden state")
-    ("enc-type", po::value<std::string>()->default_value("bidirectional"),
-     "Type of encoder RNN : bidirectional, bi-unidirectional, alternating (s2s)")
-    ("enc-cell", po::value<std::string>()->default_value("gru"),
-     "Type of RNN cell: gru, lstm, tanh (s2s)")
-    ("enc-cell-depth", po::value<int>()->default_value(1),
-     "Number of transitional cells in encoder layers (s2s)")
-    ("enc-depth", po::value<int>()->default_value(1),
-     "Number of encoder layers (s2s)")
-    ("dec-cell", po::value<std::string>()->default_value("gru"),
-     "Type of RNN cell: gru, lstm, tanh (s2s)")
-    ("dec-cell-base-depth", po::value<int>()->default_value(2),
-     "Number of transitional cells in first decoder layer (s2s)")
-    ("dec-cell-high-depth", po::value<int>()->default_value(1),
-     "Number of transitional cells in next decoder layers (s2s)")
-    ("dec-depth", po::value<int>()->default_value(1),
-     "Number of decoder layers (s2s)")
-    //("dec-high-context", po::value<std::string>()->default_value("none"),
-    // "Repeat attended context: none, repeat, conditional, conditional-repeat (s2s)")
-    ("skip", po::value<bool>()->zero_tokens()->default_value(false),
-     "Use skip connections (s2s)")
-    ("layer-normalization", po::value<bool>()->zero_tokens()->default_value(false),
-     "Enable layer normalization")
-    ("right-left", po::value<bool>()->zero_tokens()->default_value(false),
-     "Train right-to-left model")
-    ("best-deep", po::value<bool>()->zero_tokens()->default_value(false),
-     "Use Edinburgh deep RNN configuration (s2s)")
-    ("special-vocab", po::value<std::vector<size_t>>()->multitoken(),
-     "Model-specific special vocabulary ids")
-    ("tied-embeddings", po::value<bool>()->zero_tokens()->default_value(false),
-     "Tie target embeddings and output embeddings in output layer")
-    ("tied-embeddings-src", po::value<bool>()->zero_tokens()->default_value(false),
-     "Tie source and target embeddings")
-    ("tied-embeddings-all", po::value<bool>()->zero_tokens()->default_value(false),
-     "Tie all embedding layers and output layer")
-    ("transformer-heads", po::value<int>()->default_value(8),
-     "Number of heads in multi-head attention (transformer)")
-    ("transformer-no-projection", po::value<bool>()->zero_tokens()->default_value(false),
-     "Omit linear projection after multi-head attention (transformer)")
-    ("transformer-dim-ffn", po::value<int>()->default_value(2048),
-     "Size of position-wise feed-forward network (transformer)")
-    ("transformer-ffn-depth", po::value<int>()->default_value(2),
-     "Depth of filters (transformer)")
-    ("transformer-ffn-activation", po::value<std::string>()->default_value("swish"),
-     "Activation between filters: swish or relu (transformer)")
-    ("transformer-dim-aan", po::value<int>()->default_value(2048),
-     "Size of position-wise feed-forward network in AAN (transformer)")
-    ("transformer-aan-depth", po::value<int>()->default_value(2),
-     "Depth of filter for AAN (transformer)")
-    ("transformer-aan-activation", po::value<std::string>()->default_value("swish"),
-     "Activation between filters in AAN: swish or relu (transformer)")
-    ("transformer-aan-nogate", po::value<bool>()->zero_tokens()->default_value(false),
-     "Omit gate in AAN (transformer)")
-    ("transformer-decoder-autoreg", po::value<std::string>()->default_value("self-attention"),
-     "Type of autoregressive layer in transformer decoder: self-attention, average-attention (transformer)")
-    ("transformer-tied-layers", po::value<std::vector<size_t>>()->multitoken()
-      ->default_value(std::vector<size_t>(), ""),
-     "List of tied decoder layers (transformer)")
-    ("transformer-guided-alignment-layer", po::value<std::string>()->default_value("last"),
-     "Last or number of layer to use for guided alignment training in transformer")
-    ("transformer-preprocess", po::value<std::string>()->default_value(""),
-     "Operation before each transformer layer: d = dropout, a = add, n = normalize")
-    ("transformer-postprocess-emb", po::value<std::string>()->default_value("d"),
-     "Operation after transformer embedding layer: d = dropout, a = add, n = normalize")
-    ("transformer-postprocess", po::value<std::string>()->default_value("dan"),
-     "Operation after each transformer layer: d = dropout, a = add, n = normalize")
->>>>>>> aa4cbc6c
 #ifdef CUDNN
   cli.add<int>("--char-stride",
       "Width of max-pooling layer after convolution layer in char-s2s model",
@@ -858,217 +779,8 @@
     config_ = cli.getConfigWithNewDefaults(config);
   }
 
-<<<<<<< HEAD
   // TODO: option expansion should be done at the very end?
   if(cli.has("best-deep")) {
-=======
-  SET_OPTION("ignore-model-config", bool);
-  SET_OPTION("type", std::string);
-  SET_OPTION("dim-vocabs", std::vector<int>);
-  SET_OPTION("dim-emb", int);
-  SET_OPTION("dim-rnn", int);
-
-  SET_OPTION("enc-type", std::string);
-  SET_OPTION("enc-cell", std::string);
-  SET_OPTION("enc-cell-depth", int);
-  SET_OPTION("enc-depth", int);
-
-  SET_OPTION("dec-cell", std::string);
-  SET_OPTION("dec-cell-base-depth", int);
-  SET_OPTION("dec-cell-high-depth", int);
-  SET_OPTION("dec-depth", int);
-
-  SET_OPTION("skip", bool);
-  SET_OPTION("tied-embeddings", bool);
-  SET_OPTION("tied-embeddings-src", bool);
-  SET_OPTION("tied-embeddings-all", bool);
-  SET_OPTION("layer-normalization", bool);
-  SET_OPTION("right-left", bool);
-  SET_OPTION("transformer-heads", int);
-  SET_OPTION("transformer-no-projection", bool);
-  SET_OPTION("transformer-preprocess", std::string);
-  SET_OPTION("transformer-postprocess", std::string);
-  SET_OPTION("transformer-postprocess-emb", std::string);
-  SET_OPTION("transformer-dim-ffn", int);
-  SET_OPTION("transformer-ffn-depth", int);
-  SET_OPTION("transformer-ffn-activation", std::string);
-  SET_OPTION("transformer-dim-aan", int);
-  SET_OPTION("transformer-aan-depth", int);
-  SET_OPTION("transformer-aan-activation", std::string);
-  SET_OPTION("transformer-aan-nogate", bool);
-  SET_OPTION("transformer-decoder-autoreg", std::string);
-  SET_OPTION("transformer-tied-layers", std::vector<size_t>);
-  SET_OPTION("transformer-guided-alignment-layer", std::string);
-
-#ifdef CUDNN
-  SET_OPTION("char-stride", int);
-  SET_OPTION("char-highway", int);
-  SET_OPTION("char-conv-filters-num", std::vector<int>);
-  SET_OPTION("char-conv-filters-widths", std::vector<int>);
-#endif
-
-  SET_OPTION("best-deep", bool);
-  SET_OPTION_NONDEFAULT("special-vocab", std::vector<size_t>);
-
-  if(mode_ == ConfigMode::training) {
-    SET_OPTION("cost-type", std::string);
-
-    SET_OPTION("dropout-rnn", float);
-    SET_OPTION("dropout-src", float);
-    SET_OPTION("dropout-trg", float);
-
-    SET_OPTION("grad-dropping-rate", float);
-    SET_OPTION("grad-dropping-momentum", float);
-    SET_OPTION("grad-dropping-warmup", size_t);
-
-    SET_OPTION("transformer-dropout", float);
-    SET_OPTION("transformer-dropout-attention", float);
-    SET_OPTION("transformer-dropout-ffn", float);
-
-    SET_OPTION("overwrite", bool);
-    SET_OPTION("no-reload", bool);
-    if(!vm_["train-sets"].empty()) {
-      config_["train-sets"] = vm_["train-sets"].as<std::vector<std::string>>();
-    }
-    SET_OPTION("after-epochs", size_t);
-    SET_OPTION("after-batches", size_t);
-    SET_OPTION("disp-freq", size_t);
-    SET_OPTION("disp-label-counts", bool);
-    SET_OPTION("save-freq", size_t);
-    SET_OPTION("no-shuffle", bool);
-    SET_OPTION("no-restore-corpus", bool);
-    SET_OPTION("tempdir", std::string);
-    SET_OPTION("sqlite", std::string);
-    SET_OPTION("sqlite-drop", bool);
-
-    SET_OPTION("optimizer", std::string);
-    SET_OPTION_NONDEFAULT("optimizer-params", std::vector<float>);
-    SET_OPTION("optimizer-delay", size_t);
-    SET_OPTION("learn-rate", double);
-    SET_OPTION("sync-sgd", bool);
-    SET_OPTION("mini-batch-words", int);
-    SET_OPTION("mini-batch-fit", bool);
-    SET_OPTION("mini-batch-fit-step", size_t);
-
-    SET_OPTION("lr-decay", double);
-    SET_OPTION("lr-decay-strategy", std::string);
-    SET_OPTION("lr-decay-start", std::vector<size_t>);
-    SET_OPTION("lr-decay-freq", size_t);
-    SET_OPTION("lr-decay-reset-optimizer", bool);
-    SET_OPTION("lr-warmup", size_t);
-
-    SET_OPTION("lr-decay-inv-sqrt", size_t);
-    SET_OPTION("lr-warmup-start-rate", float);
-    SET_OPTION("lr-warmup-cycle", bool);
-
-    SET_OPTION("lr-decay-repeat-warmup", bool);
-    SET_OPTION("lr-warmup-at-reload", bool);
-    SET_OPTION("lr-report", bool);
-
-    SET_OPTION("batch-flexible-lr", bool);
-    SET_OPTION("batch-normal-words", double);
-
-    SET_OPTION("label-smoothing", double);
-    SET_OPTION("clip-norm", double);
-    SET_OPTION("exponential-smoothing", float);
-
-    SET_OPTION_NONDEFAULT("guided-alignment", std::string);
-    SET_OPTION("guided-alignment-cost", std::string);
-    SET_OPTION("guided-alignment-weight", double);
-    SET_OPTION_NONDEFAULT("data-weighting", std::string);
-    SET_OPTION("data-weighting-type", std::string);
-
-    // SET_OPTION("drop-rate", double);
-    SET_OPTION_NONDEFAULT("embedding-vectors", std::vector<std::string>);
-    SET_OPTION("embedding-normalization", bool);
-    SET_OPTION("embedding-fix-src", bool);
-    SET_OPTION("embedding-fix-trg", bool);
-
-    SET_OPTION("multi-node", bool);
-    SET_OPTION("multi-node-overlap", bool);
-
-#ifdef USE_NCCL
-    SET_OPTION("no-nccl", bool);
-#endif
-  }
-
-  if(mode_ == ConfigMode::rescoring) {
-    SET_OPTION("no-reload", bool);
-    if(!vm_["train-sets"].empty()) {
-      config_["train-sets"] = vm_["train-sets"].as<std::vector<std::string>>();
-    }
-    SET_OPTION("mini-batch-words", int);
-    SET_OPTION("n-best", bool);
-    SET_OPTION("n-best-feature", std::string);
-    SET_OPTION_NONDEFAULT("summary", std::string);
-    SET_OPTION("optimize", bool);
-    SET_OPTION_NONDEFAULT("alignment", std::string);
-  }
-
-  if(mode_ == ConfigMode::translating) {
-    SET_OPTION("input", std::vector<std::string>);
-    SET_OPTION("beam-size", size_t);
-    SET_OPTION("normalize", float);
-    SET_OPTION("word-penalty", float);
-    SET_OPTION("allow-unk", bool);
-    SET_OPTION("n-best", bool);
-    SET_OPTION("mini-batch-words", int);
-    SET_OPTION_NONDEFAULT("weights", std::vector<float>);
-    SET_OPTION_NONDEFAULT("shortlist", std::vector<std::string>);
-    SET_OPTION_NONDEFAULT("alignment", std::string);
-    SET_OPTION("port", size_t);
-    SET_OPTION("optimize", bool);
-    SET_OPTION("max-length-factor", float);
-    SET_OPTION("skip-cost", bool);
-  }
-
-  /** valid **/
-
-  if(mode_ == ConfigMode::training) {
-    if(!vm_["valid-sets"].empty()) {
-      config_["valid-sets"] = vm_["valid-sets"].as<std::vector<std::string>>();
-    }
-    SET_OPTION_NONDEFAULT("valid-sets", std::vector<std::string>);
-    SET_OPTION("valid-freq", size_t);
-    SET_OPTION("valid-metrics", std::vector<std::string>);
-    SET_OPTION("valid-mini-batch", int);
-    SET_OPTION("valid-max-length", size_t);
-    SET_OPTION_NONDEFAULT("valid-script-path", std::string);
-    SET_OPTION("early-stopping", size_t);
-    SET_OPTION("keep-best", bool);
-    SET_OPTION_NONDEFAULT("valid-log", std::string);
-
-    SET_OPTION_NONDEFAULT("valid-translation-output", std::string);
-    SET_OPTION("beam-size", size_t);
-    SET_OPTION("normalize", float);
-    SET_OPTION("max-length-factor", float);
-    SET_OPTION("word-penalty", float);
-    SET_OPTION("allow-unk", bool);
-    SET_OPTION("n-best", bool);
-  }
-
-  SET_OPTION("workspace", size_t);
-  SET_OPTION("log-level", std::string);
-  SET_OPTION("quiet", bool);
-  SET_OPTION("quiet-translation", bool);
-  SET_OPTION_NONDEFAULT("log", std::string);
-  SET_OPTION("seed", size_t);
-  SET_OPTION("clip-gemm", float);
-  SET_OPTION("interpolate-env-vars", bool);
-  SET_OPTION("relative-paths", bool);
-  SET_OPTION("devices", std::vector<std::string>);
-  SET_OPTION("cpu-threads", size_t);
-  // SET_OPTION("omp-threads", size_t);
-
-  SET_OPTION("mini-batch", int);
-  SET_OPTION("maxi-batch", int);
-
-  SET_OPTION("maxi-batch-sort", std::string);
-  SET_OPTION("max-length", size_t);
-  SET_OPTION("max-length-crop", bool);
-
-  if(vm_["best-deep"].as<bool>()) {
->>>>>>> aa4cbc6c
     config_["layer-normalization"] = true;
     config_["tied-embeddings"] = true;
     config_["enc-type"] = "alternating";
