--- conflicted
+++ resolved
@@ -35,13 +35,8 @@
     ABORT("Pipe syntax not supported in this build of Marian: {}", file);
 #endif
   } else {
-<<<<<<< HEAD
-    file_ = file;
-    ABORT_IF(!marian::filesystem::exists(file_), "File '{}' does not exist", file_);
-=======
     ABORT_IF(!marian::filesystem::exists(file), "File '{}' does not exist", file);
     file_ = file;
->>>>>>> 657666a7
   }
   streamBuf1_.reset(new std::filebuf());
   auto ret = static_cast<std::filebuf*>(streamBuf1_.get())->open(file_.string().c_str(), std::ios::in | std::ios::binary);
