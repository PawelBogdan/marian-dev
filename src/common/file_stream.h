#pragma once

#include "common/definitions.h"
#include "common/filesystem.h"
#include "common/logging.h"

#ifdef __GNUC__
#pragma GCC diagnostic push
#pragma GCC diagnostic ignored "-Wsuggest-override"
#endif
#ifdef _MSC_VER
#pragma warning(push)
#pragma warning(disable : 4101)
#endif
#include "3rd_party/zstr/zstr.hpp"
#ifndef NO_BOOST
#include <boost/iostreams/device/file_descriptor.hpp>
#include <boost/iostreams/stream_buffer.hpp>
#endif
#ifdef _MSC_VER
#pragma warning(pop)
#endif
#ifdef __GNUC__
#pragma GCC diagnostic pop
#endif
<<<<<<< HEAD
=======

>>>>>>> 0baf0aee

#include <iostream>
#include <memory>

#ifdef __GNUC__  // not supported; maybe we just need to increment a standard flag in gcc/cmake?
namespace std {
template <typename T, typename... Args>
std::unique_ptr<T> make_unique(Args&&... args) {
  return std::unique_ptr<T>(new T(std::forward<Args>(args)...));
}
}  // namespace std
#endif

#ifdef _MSC_VER
#include <fcntl.h>
#include <io.h>
#include <stdlib.h>
#endif

namespace marian {
namespace io {

class TemporaryFile {
private:
  int fd_{-1};
  bool unlink_;
  std::string name_;

#ifndef _MSC_VER
  int mkstemp_and_unlink(char* tmpl) {
    int ret = mkstemp(tmpl);
    if(unlink_ && ret != -1) {
      ABORT_IF(unlink(tmpl), "Error while deleting '{}'", tmpl);
    }
    return ret;
  }
#endif

  int MakeTemp(const std::string& base) {
#ifdef _MSC_VER
    char* name = tempnam(base.c_str(), "marian.");
    ABORT_IF(name == NULL, "Error while making a temporary based on '{}'", base);

    int oflag = _O_RDWR | _O_CREAT | _O_EXCL;
    if(unlink_)
      oflag |= _O_TEMPORARY;

    int ret = open(name, oflag, _S_IREAD | _S_IWRITE);
    ABORT_IF(ret == -1, "Error while making a temporary based on '{}'", base);

    name_ = name;
    free(name);

    return ret;
#else
    std::string name(base);
    name += "marian.XXXXXX";
    name.push_back(0);
    int ret;
    ABORT_IF(-1 == (ret = mkstemp_and_unlink(&name[0])),
             "Error while making a temporary based on '{}'",
             base);
    name_ = name;
    return ret;
#endif
  }

  void NormalizeTempPrefix(std::string& base) {
    if(base.empty())
      return;

#ifdef _MSC_VER
    if(base.substr(0, 4) == "/tmp")
      base = getenv("TMP");
#else
    if(base[base.size() - 1] == '/')
      return;
    struct stat sb;
    // It's fine for it to not exist.
    if(stat(base.c_str(), &sb) == -1)
      return;
    if(S_ISDIR(sb.st_mode))
      base += '/';
#endif
  }

public:
  TemporaryFile(const std::string base = "/tmp/", bool earlyUnlink = true) : unlink_(earlyUnlink) {
    std::string baseTemp(base);
    NormalizeTempPrefix(baseTemp);
    fd_ = MakeTemp(baseTemp);
  }

  ~TemporaryFile() {
#ifdef _MSC_VER
    if(fd_ == -1)
      return;

    if(close(fd_)) {
      std::cerr << "Could not close file " << fd_ << std::endl;
      std::abort();
    }

    if(!unlink_) {
      ABORT_IF(remove(name_.c_str()), "Error while deleting '{}'", name_);
    }
#else
    if(fd_ != -1 && !unlink_) {
      ABORT_IF(unlink(name_.c_str()), "Error while deleting '{}'", name_);
    }
    if(fd_ != -1 && close(fd_)) {
      std::cerr << "Could not close file " << fd_ << std::endl;
      std::abort();
    }
#endif
  }

  int getFileDescriptor() { return fd_; }

  std::string getFileName() { return name_; }
};

class InputFileStream {
public:
  InputFileStream(const std::string& file) : file_(file) {
    ABORT_IF(!marian::filesystem::exists(file_), "File '{}' does not exist", file);

    if(file_.extension() == marian::filesystem::Path(".gz"))
      istream_ = std::make_unique<zstr::ifstream>(file_.string(),
                                                  std::ios_base::in | std::ios_base::binary);
    else
      istream_ = std::make_unique<std::ifstream>(file_.string());
    ABORT_IF(fail(), "Error {} ({}) opening file '{}'", errno, strerror(errno), path());
  }

#ifndef NO_BOOST
  InputFileStream(TemporaryFile& tempfile)
      : fds_(tempfile.getFileDescriptor(), boost::iostreams::never_close_handle) {
    lseek(tempfile.getFileDescriptor(), 0, SEEK_SET);
  
    namespace bio = boost::iostreams;
    fdsBuffer_ = std::make_unique<bio::stream_buffer<bio::file_descriptor_source>>(fds_);
    istream_ = std::make_unique<std::istream>(fdsBuffer_.get());
  }
#endif

  InputFileStream(std::istream& strm) : istream_(new std::istream(strm.rdbuf())) {}

  operator std::istream&() { return *istream_; }

  operator bool() { return (bool)*istream_; }

  bool bad() const { return istream_->bad(); }

  bool fail() const { return istream_->fail(); }

  char widen(char c) { return istream_->widen(c); }

  std::string path() { return file_.string(); }

  bool empty() { return istream_->peek() == std::ifstream::traits_type::eof(); }

  void setbufsize(size_t size) const {
    istream_->rdbuf()->pubsetbuf(0, 0);
    readBuf_.resize(size);
    istream_->rdbuf()->pubsetbuf(readBuf_.data(), readBuf_.size());
  }

  template <typename T>
  friend InputFileStream& operator>>(InputFileStream& stream, T& t) {
    *stream.istream_ >> t;
    // bad() seems to be correct here. Should not abort on EOF.
    ABORT_IF(stream.bad(),
             "Error {} ({}) reading from file '{}'",
             errno,
             strerror(errno),
             stream.path());
    return stream;
  }

  template <typename T>
  size_t read(T* ptr, size_t num = 1) {
    istream_->read((char*)ptr, num * sizeof(T));
    // fail() seems to be correct here. Failure to read should abort.
    ABORT_IF(fail(), "Error {} ({}) reading from file '{}'", errno, strerror(errno), path());
    return num * sizeof(T);
  }

private:
  marian::filesystem::Path file_;
  std::unique_ptr<std::istream> istream_;

#ifndef NO_BOOST
  boost::iostreams::file_descriptor_source fds_;
#endif
<<<<<<< HEAD
  mutable std::vector<char> readBuf_;  // for setbuf()
#ifndef NO_BOOST
  std::unique_ptr<boost::iostreams::stream_buffer<boost::iostreams::file_descriptor_source>>
      fdsBuffer_;
=======
  mutable std::vector<char> readBuf_; // for setbuf()
#ifndef NO_BOOST
  std::unique_ptr<boost::iostreams::stream_buffer<boost::iostreams::file_descriptor_source>> fdsBuffer_;
>>>>>>> 0baf0aee
#endif
};

// wrapper around std::getline() that handles Windows input files with extra CR
// chars at the line end
static inline InputFileStream& getline(InputFileStream& in, std::string& line) {
  std::getline((std::istream&)in, line);
  // bad() seems to be correct here. Should not abort on EOF.
  ABORT_IF(in.bad(), "Error reading from file '{}'", in.path());
  // strip terminal CR if present
  if(in && !line.empty() && line.back() == in.widen('\r'))
    line.pop_back();
  return in;
}

// wrapper around std::getline() that handles Windows input files with extra CR
// chars at the line end
static inline InputFileStream& getline(InputFileStream& in, std::string& line, char delim) {
  std::getline((std::istream&)in, line, delim);
  // bad() seems to be correct here. Should not abort on EOF.
  ABORT_IF(in.bad(), "Error reading from file '{}'", in.path());
  // strip terminal CR if present
  if(in && !line.empty() && line.back() == in.widen('\r'))
    line.pop_back();
  return in;
}

class OutputFileStream {
public:
  OutputFileStream(const std::string& file) : file_(file) {
    if(file_.extension() == marian::filesystem::Path(".gz"))
      ostream_ = std::make_unique<zstr::ofstream>(file_.string(),
                                                  std::ios_base::out | std::ios_base::binary);
    else
      ostream_ = std::make_unique<std::ofstream>(file_.string());
    ABORT_IF(!marian::filesystem::exists(file_), "File '{}' could not be opened", file);
  }

#ifndef NO_BOOST
  OutputFileStream(TemporaryFile& tempfile)
      : fds_(tempfile.getFileDescriptor(), boost::iostreams::never_close_handle) {
    lseek(tempfile.getFileDescriptor(), 0, SEEK_SET);

    namespace bio = boost::iostreams;
    fdsBuffer_ = std::make_unique<bio::stream_buffer<bio::file_descriptor_sink>>(fds_);
    ostream_ = std::make_unique<std::ostream>(fdsBuffer_.get());
  }
#else
  OutputFileStream(TemporaryFile& tempfile) {
    tempfile;
    ABORT("OutputFileStream(tempFile) not supported when compiling with NO_BOOST");
<<<<<<< HEAD
=======
  }
#endif

  OutputFileStream(std::ostream& strm) {
    ostream_ = std::make_unique<std::ostream>(strm.rdbuf());
>>>>>>> 0baf0aee
  }
#endif

  OutputFileStream(std::ostream& strm) { ostream_ = std::make_unique<std::ostream>(strm.rdbuf()); }

  operator std::ostream&() { return *ostream_; }

  operator bool() { return (bool)*ostream_; }

  bool bad() const { return ostream_->bad(); }

  bool fail() const { return ostream_->fail(); }

  template <typename T>
  friend OutputFileStream& operator<<(OutputFileStream& stream, const T& t) {
    *stream.ostream_ << t;
    // fail() seems to be correct here. Failure to write should abort.
    ABORT_IF(stream.fail(), "Error writing to file '{}'", stream.path());
    return stream;
  }

  // handle things like std::endl which is actually a function not a value
  friend OutputFileStream& operator<<(OutputFileStream& stream,
                                      std::ostream& (*var)(std::ostream&)) {
    *stream.ostream_ << var;
    // fail() seems to be correct here. Failure to write should abort.
    ABORT_IF(stream.fail(), "Error writing to file '{}'", stream.path());
    return stream;
  }

  template <typename T>
  size_t write(const T* ptr, size_t num = 1) {
    ostream_->write((char*)ptr, num * sizeof(T));
    // fail() seems to be correct here. Failure to write should abort.
    ABORT_IF(fail(), "Error writing to file '{}'", path());
    return num * sizeof(T);
  }

  std::string path() { return file_.string(); }

private:
  marian::filesystem::Path file_;
  std::unique_ptr<std::ostream> ostream_;

<<<<<<< HEAD
#ifndef NO_BOOST
  boost::iostreams::file_descriptor_sink fds_;
  std::unique_ptr<boost::iostreams::stream_buffer<boost::iostreams::file_descriptor_sink>>
      fdsBuffer_;
=======

#ifndef NO_BOOST
  boost::iostreams::file_descriptor_sink fds_;
  std::unique_ptr<boost::iostreams::stream_buffer<boost::iostreams::file_descriptor_sink>> fdsBuffer_;
>>>>>>> 0baf0aee
#endif
};

}  // namespace io
}  // namespace marian<|MERGE_RESOLUTION|>--- conflicted
+++ resolved
@@ -1,8 +1,8 @@
 #pragma once
 
-#include "common/definitions.h"
 #include "common/filesystem.h"
 #include "common/logging.h"
+#include "common/definitions.h"
 
 #ifdef __GNUC__
 #pragma GCC diagnostic push
@@ -23,21 +23,18 @@
 #ifdef __GNUC__
 #pragma GCC diagnostic pop
 #endif
-<<<<<<< HEAD
-=======
-
->>>>>>> 0baf0aee
+
 
 #include <iostream>
 #include <memory>
 
-#ifdef __GNUC__  // not supported; maybe we just need to increment a standard flag in gcc/cmake?
+#ifdef __GNUC__ // not supported; maybe we just need to increment a standard flag in gcc/cmake?
 namespace std {
-template <typename T, typename... Args>
-std::unique_ptr<T> make_unique(Args&&... args) {
-  return std::unique_ptr<T>(new T(std::forward<Args>(args)...));
+  template<typename T, typename... Args>
+  std::unique_ptr<T> make_unique(Args&&... args) {
+    return std::unique_ptr<T>(new T(std::forward<Args>(args)...));
+  }
 }
-}  // namespace std
 #endif
 
 #ifdef _MSC_VER
@@ -65,17 +62,21 @@
   }
 #endif
 
+
   int MakeTemp(const std::string& base) {
 #ifdef _MSC_VER
     char* name = tempnam(base.c_str(), "marian.");
-    ABORT_IF(name == NULL, "Error while making a temporary based on '{}'", base);
+    ABORT_IF(name == NULL,
+      "Error while making a temporary based on '{}'",
+      base);
 
     int oflag = _O_RDWR | _O_CREAT | _O_EXCL;
-    if(unlink_)
-      oflag |= _O_TEMPORARY;
+    if (unlink_) oflag |= _O_TEMPORARY;
 
     int ret = open(name, oflag, _S_IREAD | _S_IWRITE);
-    ABORT_IF(ret == -1, "Error while making a temporary based on '{}'", base);
+    ABORT_IF(ret == -1,
+      "Error while making a temporary based on '{}'",
+      base);
 
     name_ = name;
     free(name);
@@ -87,8 +88,8 @@
     name.push_back(0);
     int ret;
     ABORT_IF(-1 == (ret = mkstemp_and_unlink(&name[0])),
-             "Error while making a temporary based on '{}'",
-             base);
+      "Error while making a temporary based on '{}'",
+      base);
     name_ = name;
     return ret;
 #endif
@@ -99,14 +100,14 @@
       return;
 
 #ifdef _MSC_VER
-    if(base.substr(0, 4) == "/tmp")
+    if(base.substr(0,4) == "/tmp")
       base = getenv("TMP");
 #else
     if(base[base.size() - 1] == '/')
       return;
     struct stat sb;
     // It's fine for it to not exist.
-    if(stat(base.c_str(), &sb) == -1)
+    if(stat(base.c_str(), &sb) == - 1)
       return;
     if(S_ISDIR(sb.st_mode))
       base += '/';
@@ -114,7 +115,8 @@
   }
 
 public:
-  TemporaryFile(const std::string base = "/tmp/", bool earlyUnlink = true) : unlink_(earlyUnlink) {
+  TemporaryFile(const std::string base = "/tmp/", bool earlyUnlink = true)
+      : unlink_(earlyUnlink) {
     std::string baseTemp(base);
     NormalizeTempPrefix(baseTemp);
     fd_ = MakeTemp(baseTemp);
@@ -122,7 +124,7 @@
 
   ~TemporaryFile() {
 #ifdef _MSC_VER
-    if(fd_ == -1)
+    if (fd_ == -1)
       return;
 
     if(close(fd_)) {
@@ -151,12 +153,12 @@
 
 class InputFileStream {
 public:
-  InputFileStream(const std::string& file) : file_(file) {
+  InputFileStream(const std::string& file)
+  : file_(file) {
     ABORT_IF(!marian::filesystem::exists(file_), "File '{}' does not exist", file);
 
     if(file_.extension() == marian::filesystem::Path(".gz"))
-      istream_ = std::make_unique<zstr::ifstream>(file_.string(),
-                                                  std::ios_base::in | std::ios_base::binary);
+      istream_ = std::make_unique<zstr::ifstream>(file_.string(), std::ios_base::in | std::ios_base::binary);
     else
       istream_ = std::make_unique<std::ifstream>(file_.string());
     ABORT_IF(fail(), "Error {} ({}) opening file '{}'", errno, strerror(errno), path());
@@ -173,17 +175,24 @@
   }
 #endif
 
-  InputFileStream(std::istream& strm) : istream_(new std::istream(strm.rdbuf())) {}
+  InputFileStream(std::istream& strm)
+  : istream_(new std::istream(strm.rdbuf())) {}
 
   operator std::istream&() { return *istream_; }
 
   operator bool() { return (bool)*istream_; }
 
-  bool bad() const { return istream_->bad(); }
-
-  bool fail() const { return istream_->fail(); }
-
-  char widen(char c) { return istream_->widen(c); }
+  bool bad() const {
+    return istream_->bad();
+  }
+
+  bool fail() const {
+    return istream_->fail();
+  }
+
+  char widen(char c) {
+    return istream_->widen(c);
+  }
 
   std::string path() { return file_.string(); }
 
@@ -199,11 +208,7 @@
   friend InputFileStream& operator>>(InputFileStream& stream, T& t) {
     *stream.istream_ >> t;
     // bad() seems to be correct here. Should not abort on EOF.
-    ABORT_IF(stream.bad(),
-             "Error {} ({}) reading from file '{}'",
-             errno,
-             strerror(errno),
-             stream.path());
+    ABORT_IF(stream.bad(), "Error {} ({}) reading from file '{}'", errno, strerror(errno), stream.path());
     return stream;
   }
 
@@ -222,16 +227,9 @@
 #ifndef NO_BOOST
   boost::iostreams::file_descriptor_source fds_;
 #endif
-<<<<<<< HEAD
-  mutable std::vector<char> readBuf_;  // for setbuf()
-#ifndef NO_BOOST
-  std::unique_ptr<boost::iostreams::stream_buffer<boost::iostreams::file_descriptor_source>>
-      fdsBuffer_;
-=======
   mutable std::vector<char> readBuf_; // for setbuf()
 #ifndef NO_BOOST
   std::unique_ptr<boost::iostreams::stream_buffer<boost::iostreams::file_descriptor_source>> fdsBuffer_;
->>>>>>> 0baf0aee
 #endif
 };
 
@@ -263,8 +261,7 @@
 public:
   OutputFileStream(const std::string& file) : file_(file) {
     if(file_.extension() == marian::filesystem::Path(".gz"))
-      ostream_ = std::make_unique<zstr::ofstream>(file_.string(),
-                                                  std::ios_base::out | std::ios_base::binary);
+      ostream_ = std::make_unique<zstr::ofstream>(file_.string(), std::ios_base::out | std::ios_base::binary);
     else
       ostream_ = std::make_unique<std::ofstream>(file_.string());
     ABORT_IF(!marian::filesystem::exists(file_), "File '{}' could not be opened", file);
@@ -283,18 +280,12 @@
   OutputFileStream(TemporaryFile& tempfile) {
     tempfile;
     ABORT("OutputFileStream(tempFile) not supported when compiling with NO_BOOST");
-<<<<<<< HEAD
-=======
   }
 #endif
 
   OutputFileStream(std::ostream& strm) {
     ostream_ = std::make_unique<std::ostream>(strm.rdbuf());
->>>>>>> 0baf0aee
-  }
-#endif
-
-  OutputFileStream(std::ostream& strm) { ostream_ = std::make_unique<std::ostream>(strm.rdbuf()); }
+  }
 
   operator std::ostream&() { return *ostream_; }
 
@@ -313,8 +304,7 @@
   }
 
   // handle things like std::endl which is actually a function not a value
-  friend OutputFileStream& operator<<(OutputFileStream& stream,
-                                      std::ostream& (*var)(std::ostream&)) {
+  friend OutputFileStream& operator<<(OutputFileStream& stream, std::ostream& (*var)(std::ostream&)) {
     *stream.ostream_ << var;
     // fail() seems to be correct here. Failure to write should abort.
     ABORT_IF(stream.fail(), "Error writing to file '{}'", stream.path());
@@ -335,19 +325,12 @@
   marian::filesystem::Path file_;
   std::unique_ptr<std::ostream> ostream_;
 
-<<<<<<< HEAD
-#ifndef NO_BOOST
-  boost::iostreams::file_descriptor_sink fds_;
-  std::unique_ptr<boost::iostreams::stream_buffer<boost::iostreams::file_descriptor_sink>>
-      fdsBuffer_;
-=======
 
 #ifndef NO_BOOST
   boost::iostreams::file_descriptor_sink fds_;
   std::unique_ptr<boost::iostreams::stream_buffer<boost::iostreams::file_descriptor_sink>> fdsBuffer_;
->>>>>>> 0baf0aee
 #endif
 };
 
-}  // namespace io
-}  // namespace marian+}
+}