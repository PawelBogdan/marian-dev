#pragma once

#include "common/definitions.h"
#include "tensors/allocator.h"
#include "tensors/tensor.h"

#include "tensors/dispatch.h"

#include "functional/shape.h"
#include "functional/tensor.h"
#include "functional/tmp.h"

#ifdef CUDA_FOUND
#include "tensors/gpu/add.h"
#include "tensors/gpu/element.h"
#include "tensors/gpu/prod.h"
#endif

#include "tensors/cpu/add.h"
#include "tensors/cpu/element.h"

namespace marian {

template <class Functor, class... Tensors>
void Element(Functor functor, marian::Tensor out, Tensors... tensors) {
#ifdef CUDA_FOUND
  if(out->getBackend()->getDevice().type == DeviceType::gpu)
    gpu::Element(functor, out, tensors...);
  else
#endif
    cpu::Element(functor, out, tensors...);
}

template <class Functor, class... Tensors>
void Add(Functor functor, float scale, marian::Tensor out, Tensors... tensors) {
#ifdef CUDA_FOUND
  if(out->getBackend()->getDevice().type == DeviceType::gpu)
    gpu::Add(functor, scale, out, tensors...);
  else
#endif
    cpu::Add(functor, scale, out, tensors...);
}

template <class Functor, class... Tensors>
void Add(Functor functor, marian::Tensor out, Tensors... tensors) {
  Add(functor, 1, out, tensors...);
}

template <class Functor, class... Tensors>
void Reduce(Functor functor,
            float scale,
            marian::Tensor out,
            Tensors... tensors) {
  out->set(0.f);
  Add(functor, scale, out, tensors...);
}

template <class Functor, class... Tensors>
void Reduce(Functor functor, marian::Tensor out, Tensors... tensors) {
  out->set(0.f);
  Add(functor, out, tensors...);
}

// clang-format off
<<<<<<< HEAD
  DISPATCH7(Prod, marian::Tensor, const marian::Tensor&, const marian::Tensor&, bool, bool, float, float)
  DISPATCH8(ProdWithBias, marian::Tensor, const marian::Tensor&, const marian::Tensor&, const marian::Tensor&, bool, bool, float, float)
  DISPATCH7(ProdBatched, marian::Tensor, const marian::Tensor&, const marian::Tensor&, bool, bool, float, float)
=======
  DISPATCH7(Prod, marian::Tensor, const marian::Tensor, const marian::Tensor, bool, bool, float, float)
  DISPATCH8(ProdWithBias, marian::Tensor, const marian::Tensor, const marian::Tensor, const marian::Tensor, bool, bool, float, float)

  DISPATCH8(ProdBatched, marian::Tensor, Ptr<Allocator>, const marian::Tensor, const marian::Tensor, bool, bool, float, float)
>>>>>>> 8b0e2f95

  DISPATCH2(Dropout, marian::Tensor, float)

  DISPATCH3(Softmax, marian::Tensor, marian::Tensor, marian::Tensor)
  DISPATCH3(SoftmaxGrad, marian::Tensor, marian::Tensor, marian::Tensor)

  DISPATCH2(LogSoftmax, marian::Tensor, marian::Tensor)
  DISPATCH3(LogSoftmaxGrad, marian::Tensor, marian::Tensor, marian::Tensor)

  DISPATCH3(CrossEntropyPick, marian::Tensor, marian::Tensor, marian::Tensor)
  DISPATCH4(CrossEntropyPickBackward, marian::Tensor, marian::Tensor, marian::Tensor, marian::Tensor)

  DISPATCH3(TransposeND, marian::Tensor, marian::Tensor, const std::vector<int>&)
<<<<<<< HEAD
  DISPATCH5(Shift, marian::Tensor, marian::Tensor, marian::Shape, float, bool)
=======
  DISPATCH3(TransposeNDGrad, marian::Tensor, marian::Tensor, const std::vector<int>&)

  DISPATCH4(Shift, marian::Tensor, marian::Tensor, marian::Shape, bool)
  DISPATCH4(ShiftGrad, marian::Tensor, marian::Tensor, marian::Shape, bool)
>>>>>>> 8b0e2f95

  DISPATCH3(Concatenate, marian::Tensor, const std::vector<marian::Tensor>&, int)
// clang-format on

#ifdef CUDA_FOUND
namespace gpu {
void Deconcatenate(std::vector<marian::Tensor>& outputs,
                   const marian::Tensor in,
                   int ax);
}
#endif

namespace cpu {
void Deconcatenate(std::vector<marian::Tensor>& outputs,
                   const marian::Tensor in,
                   int ax);
}

static inline void Deconcatenate(std::vector<marian::Tensor>& outputs,
                                 const marian::Tensor in,
                                 int ax) {
#ifdef CUDA_FOUND
  if(in->getBackend()->getDevice().type == DeviceType::gpu)
    gpu::Deconcatenate(outputs, in, ax);
  else
#endif
    cpu::Deconcatenate(outputs, in, ax);
}

// clang-format off
  DISPATCH5(LayerNormalization, marian::Tensor, marian::Tensor, marian::Tensor, marian::Tensor, float)
  DISPATCH9(LayerNormalizationGrad, marian::Tensor, marian::Tensor, marian::Tensor, marian::Tensor, marian::Tensor, marian::Tensor, marian::Tensor, marian::Tensor, float)

  DISPATCH4(HighwayForward, marian::Tensor, const marian::Tensor, const marian::Tensor, const marian::Tensor)
  DISPATCH7(HighwayBackward, marian::Tensor, marian::Tensor, marian::Tensor, const marian::Tensor, const marian::Tensor, const marian::Tensor, const marian::Tensor)

  DISPATCH3(CopyRows, marian::Tensor, const marian::Tensor, const std::vector<size_t>&)
  DISPATCH3(PasteRows, marian::Tensor, const marian::Tensor, const std::vector<size_t>&)
  DISPATCH3(CopyCols, marian::Tensor, const marian::Tensor, const std::vector<size_t>&)
  DISPATCH3(PasteCols, marian::Tensor, const marian::Tensor, const std::vector<size_t>&)

  DISPATCH5(Select, marian::Tensor, marian::Tensor, int, const std::vector<size_t>&, Ptr<Allocator>)
  DISPATCH5(Insert, marian::Tensor, marian::Tensor, int, const std::vector<size_t>&, Ptr<Allocator>)

  DISPATCH2(LSTMCellForward, marian::Tensor, std::vector<marian::Tensor>)
  DISPATCH2(LSTMOutputForward, marian::Tensor, std::vector<marian::Tensor>);
// clang-format on

#ifdef CUDA_FOUND
namespace gpu {
void LSTMCellBackward(std::vector<marian::Tensor> outputs,
                      std::vector<marian::Tensor> inputs,
                      marian::Tensor adj);
}
#endif

namespace cpu {
void LSTMCellBackward(std::vector<marian::Tensor> outputs,
                      std::vector<marian::Tensor> inputs,
                      marian::Tensor adj);
}

static inline void LSTMCellBackward(std::vector<marian::Tensor> outputs,
                                    std::vector<marian::Tensor> inputs,
                                    marian::Tensor adj) {
#ifdef CUDA_FOUND
  if(adj->getBackend()->getDevice().type == DeviceType::gpu)
    gpu::LSTMCellBackward(outputs, inputs, adj);
  else
#endif
    cpu::LSTMCellBackward(outputs, inputs, adj);
}

#ifdef CUDA_FOUND
namespace gpu {
void LSTMOutputBackward(std::vector<marian::Tensor> outputs,
                        std::vector<marian::Tensor> inputs,
                        marian::Tensor adj);
}
#endif

namespace cpu {
void LSTMOutputBackward(std::vector<marian::Tensor> outputs,
                        std::vector<marian::Tensor> inputs,
                        marian::Tensor adj);
}

static inline void LSTMOutputBackward(std::vector<marian::Tensor> outputs,
                                      std::vector<marian::Tensor> inputs,
                                      marian::Tensor adj) {
#ifdef CUDA_FOUND
  if(adj->getBackend()->getDevice().type == DeviceType::gpu)
    gpu::LSTMOutputBackward(outputs, inputs, adj);
  else
#endif
    cpu::LSTMOutputBackward(outputs, inputs, adj);
}

DISPATCH3(GRUFastForward, marian::Tensor, std::vector<marian::Tensor>, bool)

#ifdef CUDA_FOUND
namespace gpu {
void GRUFastBackward(std::vector<marian::Tensor> outputs,
                     std::vector<marian::Tensor> inputs,
                     marian::Tensor adj,
                     bool final);
}
#endif

namespace cpu {
void GRUFastBackward(std::vector<marian::Tensor> outputs,
                     std::vector<marian::Tensor> inputs,
                     marian::Tensor adj,
                     bool final);
}

static inline void GRUFastBackward(std::vector<marian::Tensor> outputs,
                                   std::vector<marian::Tensor> inputs,
                                   marian::Tensor adj,
                                   bool final = false) {
#ifdef CUDA_FOUND
  if(adj->getBackend()->getDevice().type == DeviceType::gpu)
    gpu::GRUFastBackward(outputs, inputs, adj, final);
  else
#endif
    cpu::GRUFastBackward(outputs, inputs, adj, final);
}

// clang-format off
  DISPATCH4(Att, marian::Tensor, marian::Tensor, marian::Tensor, marian::Tensor)
  DISPATCH7(AttBack, marian::Tensor, marian::Tensor, marian::Tensor, marian::Tensor, marian::Tensor, marian::Tensor, marian::Tensor)
// clang-format on

#ifdef CUDA_FOUND
namespace gpu {
float L2Norm(marian::Tensor in);
}
#endif

namespace cpu {
float L2Norm(marian::Tensor in);
}

static inline float L2Norm(marian::Tensor in) {
#ifdef CUDA_FOUND
  if(in->getBackend()->getDevice().type == DeviceType::gpu)
    return gpu::L2Norm(in);
  else
#endif
    return cpu::L2Norm(in);
}

// clang-format off
  DISPATCH5(PoolingWithMaskingForward, marian::Tensor, marian::Tensor, marian::Tensor, int, bool)
  DISPATCH6(PoolingWithMaskingBackward, marian::Tensor, marian::Tensor, marian::Tensor, marian::Tensor, int, bool)
// clang-format on
}<|MERGE_RESOLUTION|>--- conflicted
+++ resolved
@@ -62,16 +62,10 @@
 }
 
 // clang-format off
-<<<<<<< HEAD
   DISPATCH7(Prod, marian::Tensor, const marian::Tensor&, const marian::Tensor&, bool, bool, float, float)
   DISPATCH8(ProdWithBias, marian::Tensor, const marian::Tensor&, const marian::Tensor&, const marian::Tensor&, bool, bool, float, float)
-  DISPATCH7(ProdBatched, marian::Tensor, const marian::Tensor&, const marian::Tensor&, bool, bool, float, float)
-=======
-  DISPATCH7(Prod, marian::Tensor, const marian::Tensor, const marian::Tensor, bool, bool, float, float)
-  DISPATCH8(ProdWithBias, marian::Tensor, const marian::Tensor, const marian::Tensor, const marian::Tensor, bool, bool, float, float)
 
   DISPATCH8(ProdBatched, marian::Tensor, Ptr<Allocator>, const marian::Tensor, const marian::Tensor, bool, bool, float, float)
->>>>>>> 8b0e2f95
 
   DISPATCH2(Dropout, marian::Tensor, float)
 
@@ -85,14 +79,10 @@
   DISPATCH4(CrossEntropyPickBackward, marian::Tensor, marian::Tensor, marian::Tensor, marian::Tensor)
 
   DISPATCH3(TransposeND, marian::Tensor, marian::Tensor, const std::vector<int>&)
-<<<<<<< HEAD
+  DISPATCH3(TransposeNDGrad, marian::Tensor, marian::Tensor, const std::vector<int>&)
+
   DISPATCH5(Shift, marian::Tensor, marian::Tensor, marian::Shape, float, bool)
-=======
-  DISPATCH3(TransposeNDGrad, marian::Tensor, marian::Tensor, const std::vector<int>&)
-
-  DISPATCH4(Shift, marian::Tensor, marian::Tensor, marian::Shape, bool)
   DISPATCH4(ShiftGrad, marian::Tensor, marian::Tensor, marian::Shape, bool)
->>>>>>> 8b0e2f95
 
   DISPATCH3(Concatenate, marian::Tensor, const std::vector<marian::Tensor>&, int)
 // clang-format on
