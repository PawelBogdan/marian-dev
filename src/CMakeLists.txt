--- conflicted
+++ resolved
@@ -4,14 +4,8 @@
 cuda_add_library(marian_lib 
   cnpy/cnpy.cpp
   exception.cpp
-<<<<<<< HEAD
-  expressions.cu 
-  sgd.cu
-  tensor.cu	
-=======
   expression_graph.cu 
   tensor.cu
->>>>>>> 94914d56
   tensor_operators.cu
   expression_operators.cu
 )
