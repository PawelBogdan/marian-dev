--- conflicted
+++ resolved
@@ -566,26 +566,7 @@
   return 0;
 }
 
-<<<<<<< HEAD
-<<<<<<< HEAD
-void SentenceTuple::setWeights(const std::vector<float>& weights) {
-  if(weights.size() != 1) {  // this assumes a single sentence-level weight is always fine
-    ABORT_IF(empty(), "Source and target sequences should be added to a tuple before data weights");
-    auto numWeights = weights.size();
-    auto numTrgWords = back().size();
-    // word-level weights may or may not contain a weight for EOS tokens
-    if(numWeights != numTrgWords && numWeights != numTrgWords - 1)
-      LOG(warn,
-          "[warn] "
-          "Number of weights ({}) does not match the number of target words ({}) in line #{}",
-          numWeights,
-          numTrgWords,
-          id_);
-  }
-  weights_ = weights;
-=======
-=======
->>>>>>> e8ea37cd
+#if 0
 // experimental: hide inline-fix source tokens from cross attention
 std::vector<float> SubBatch::crossMaskWithInlineFixSourceSuppressed() const
 {
@@ -633,8 +614,8 @@
     ABORT_IF(batchWords() != 0/*n/a*/ && numWords != batchWords(), "batchWords() inconsistency??");
   }
   return m;
->>>>>>> master
-}
+}
+#endif
 
 }  // namespace data
 }  // namespace marian