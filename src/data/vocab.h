--- conflicted
+++ resolved
@@ -76,14 +76,10 @@
   std::vector<std::string> operator()(const Words& sentence,
                                       bool ignoreEOS = true) const;
 
-<<<<<<< HEAD
   std::string decode(const Words& sentence,
                      bool reverse = false) const;
 
-  const std::string& operator[](size_t id) const;
-=======
   const std::string& operator[](Word id) const;
->>>>>>> bd3fb10f
 
   size_t size() const;
 
