--- conflicted
+++ resolved
@@ -272,17 +272,11 @@
 
   BatchGenerator(Ptr<DataSet> data,
                  Ptr<Options> options,
-<<<<<<< HEAD
-                 Ptr<BatchStats> stats = nullptr)
-      : data_(data), options_(options), stats_(stats), threadPool_(1) {
-    auto shuffle = options_->get<std::string>("shuffle", "none");
-=======
                  Ptr<BatchStats> stats = nullptr,
                  bool runAsync = true)
       : data_(data), options_(options), stats_(stats), 
         runAsync_(runAsync), threadPool_(runAsync ? new ThreadPool(1) : nullptr) {
-    auto shuffle = options_->get<std::string>("shuffle");
->>>>>>> 9edf2cde
+    auto shuffle = options_->get<std::string>("shuffle", "none");
     shuffleData_ = shuffle == "data";
     shuffleBatches_ = shuffleData_ || shuffle == "batches";
   }
