#include "data/text_input.h"
#include "common/utils.h"

namespace marian {
namespace data {

TextIterator::TextIterator() : pos_(-1), tup_(0) {}

TextIterator::TextIterator(TextInput& corpus)
    : corpus_(&corpus), pos_(0), tup_(corpus_->next()) {}

void TextIterator::increment() {
  tup_ = corpus_->next();
  pos_++;
}

bool TextIterator::equal(TextIterator const& other) const {
  return this->pos_ == other.pos_ || (this->tup_.empty() && other.tup_.empty());
}

const SentenceTuple& TextIterator::dereference() const {
  return tup_;
}

TextInput::TextInput(std::vector<std::string> inputs,
                     std::vector<Ptr<Vocab>> vocabs,
                     Ptr<Config> options)
    // TODO: fix this: input text is stored in an inherited variable named
    // paths_ that is very confusing
    : DatasetBase(inputs),
      vocabs_(vocabs),
      options_(options) {
  for(const auto& text : paths_)
    files_.emplace_back(new std::istringstream(text));
}

SentenceTuple TextInput::next() {
  bool cont = true;
  while(cont) {
    // get index of the current sentence
    size_t curId = pos_++;

    // fill up the sentence tuple with sentences from all input files
    SentenceTuple tup(curId);
    for(size_t i = 0; i < files_.size(); ++i) {
      std::string line;
<<<<<<< HEAD
      if(utils::getline(*files_[i], line)) {
=======
      io::InputFileStream dummyStream(*files_[i]);
      if(io::getline(dummyStream, line)) {
>>>>>>> f19e270d
        Words words = (*vocabs_[i])(line);
        if(words.empty())
          words.push_back(0);
        tup.push_back(words);
      }
    }

    // continue only if each input file has provided an example
    cont = tup.size() == files_.size();
    if(cont)
      return tup;
  }
  return SentenceTuple(0);
}
}  // namespace data
}  // namespace marian<|MERGE_RESOLUTION|>--- conflicted
+++ resolved
@@ -44,12 +44,8 @@
     SentenceTuple tup(curId);
     for(size_t i = 0; i < files_.size(); ++i) {
       std::string line;
-<<<<<<< HEAD
-      if(utils::getline(*files_[i], line)) {
-=======
       io::InputFileStream dummyStream(*files_[i]);
       if(io::getline(dummyStream, line)) {
->>>>>>> f19e270d
         Words words = (*vocabs_[i])(line);
         if(words.empty())
           words.push_back(0);
