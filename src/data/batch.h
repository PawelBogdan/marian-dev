--- conflicted
+++ resolved
@@ -10,17 +10,13 @@
 class Batch {
 public:
   virtual size_t size() const = 0;
-<<<<<<< HEAD
   virtual size_t words(int which = 0) const { return 0; };
-=======
-  virtual size_t words() const { return 0; };
   virtual size_t width() const { return 0; };
 
   virtual size_t sizeTrg() const { return 0; };
   virtual size_t wordsTrg() const { return 0; };
   virtual size_t widthTrg() const { return 0; };
 
->>>>>>> 5b868db6
   virtual void debug(){};
 
   virtual std::vector<Ptr<Batch>> split(size_t n) = 0;
