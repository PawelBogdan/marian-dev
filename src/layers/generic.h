--- conflicted
+++ resolved
@@ -4,6 +4,7 @@
 
 #include "data/shortlist.h"
 #include "layers/factory.h"
+#include "layers/loss.h"
 
 namespace marian {
 namespace mlp {
@@ -65,14 +66,16 @@
 class Logits {
     Logits& operator=(const Logits& other) = default;
 public:
-    Logits(Expr logits) { // single-output constructor
-      if (logits)
-        logits_.push_back(logits);
-    }
-    Logits(std::vector<Expr>&& logits, Ptr<EmbeddingFactorMapping> embeddingFactorMapping) // factored-output constructor
+    Logits() {}
+    Logits(Ptr<RationalLoss> logits) { // single-output constructor
+      logits_.push_back(logits);
+    }
+    Logits(Expr logits) : Logits(New<RationalLoss>(logits, nullptr)) {} // single-output constructor from Expr only (RationalLoss has no count)
+    Logits(std::vector<Ptr<RationalLoss>>&& logits, Ptr<EmbeddingFactorMapping> embeddingFactorMapping) // factored-output constructor
       : logits_(std::move(logits)), embeddingFactorMapping_(embeddingFactorMapping) {}
-    Expr getLogits() const;
-    Expr getLoss(Expr indices, const std::function<Expr(Expr/*logits*/,Expr/*indices*/)>& lossFn) const;
+    Expr getLogits() const; // assume it holds logits: get them, possibly aggregating over factors
+    Ptr<RationalLoss> getRationalLoss() const; // assume it holds a loss: get that
+    Ptr<RationalLoss> applyLossFunction(Expr indices, const std::function<Ptr<RationalLoss>(Ptr<RationalLoss>/*logits*/,Expr/*indices*/)>& lossFn) const;
     void assign(const Logits& other) {
       //ABORT_IF(!empty() && getNumFactors() != other.getNumFactors(),
       //         "Logits assignment cannot change number of factors");
@@ -80,8 +83,15 @@
     }
     size_t getNumFactors() const { return logits_.size(); }
     bool empty() const { return logits_.empty(); }
+    Logits withCounts(const Expr& count) const { // create new Logits with 'count' implanted into all logits_
+      std::vector<Ptr<RationalLoss>> newLogits;
+      for (const auto& l : logits_)
+        newLogits.emplace_back(New<RationalLoss>(l->loss(), count));
+      return Logits(std::move(newLogits), embeddingFactorMapping_);
+    }
 private:
-    std::vector<Expr> logits_;
+    // @HACK: The interplay between Logits and RationalLoss is weird. Here, we allow RationalLoss with count == nullptr.
+    std::vector<Ptr<RationalLoss>> logits_;
     Ptr<EmbeddingFactorMapping> embeddingFactorMapping_;
 };
 
@@ -161,32 +171,19 @@
 
 class Output : public LayerBase, public IUnaryLogitLayer {
 private:
-<<<<<<< HEAD
-  Expr W_;  // parameters held by this layer
-  Expr b_;
-  Expr cachedShortW_;   // short-listed version, cached (cleared by clear())
-  Expr cachedShortb_;   // these match the current value of shortlist_
-  Ptr<EmbeddingFactorMapping > embeddingFactorMapping_;
-
-  // optional parameters set/updated after construction
-  Expr tiedParam_;
-  bool transposeW_{false};
-  Ptr<data::Shortlist> shortlist_;
-
-  void lazyConstruct(int inputDim);
-=======
   // parameters held by this layer
   Expr Wt_; // weight matrix is stored transposed for efficiency
   Expr b_;
   bool isLegacyUntransposedW{false}; // legacy-model emulation: W is stored in non-transposed form
   Expr cachedShortWt_;  // short-listed version, cached (cleared by clear())
   Expr cachedShortb_;   // these match the current value of shortlist_
+  Ptr<EmbeddingFactorMapping > embeddingFactorMapping_;
 
   // optional parameters set/updated after construction
   Expr tiedParam_;
   Ptr<data::Shortlist> shortlist_;
 
->>>>>>> c6404422
+  void lazyConstruct(int inputDim);
 public:
   Output(Ptr<ExpressionGraph> graph, Ptr<Options> options)
       : LayerBase(graph, options) {
@@ -194,20 +191,6 @@
   }
 
   void tieTransposed(Expr tied) {
-<<<<<<< HEAD
-    if (W_)
-      ABORT_IF(tiedParam_.get() != tied.get(), "Tied output projection cannot be changed once weights have been created");
-    else
-      tiedParam_ = tied;
-  }
-
-  void setShortlist(Ptr<data::Shortlist> shortlist) {
-    if (shortlist_)
-      ABORT_IF(shortlist.get() != shortlist_.get(), "Output shortlist cannot be changed except after clear()");
-    else {
-      ABORT_IF(cachedShortW_ || cachedShortb_, "No shortlist but cached parameters??");
-      shortlist_ = shortlist;
-=======
     if (Wt_)
       ABORT_IF(tiedParam_.get() != tied.get(), "Tied output projection cannot be changed once weights have been created");
     else
@@ -232,47 +215,6 @@
     cachedShortb_  = nullptr;
   }
 
-  Expr apply(Expr input) override {
-    if(!Wt_) { // create lazily because we need input's dimension
-      auto name = options_->get<std::string>("prefix");
-      auto dim = options_->get<int>("dim");
-
-      if(tiedParam_) {
-        Wt_ = tiedParam_;
-      } else {
-        if (graph_->get(name + "_W")) { // support of legacy models that did not transpose
-          Wt_ = graph_->param(name + "_W", {dim, input->shape()[-1]}, inits::glorot_uniform);
-          isLegacyUntransposedW = true;
-        }
-        else // this is the regular case:
-          Wt_ = graph_->param(name + "_Wt", {input->shape()[-1], dim}, inits::glorot_uniform);
-      }
-      b_ = graph_->param(name + "_b", {1, dim}, inits::zeros);
->>>>>>> c6404422
-    }
-    // cachedShortW_ and cachedShortb_ will be created lazily inside apply()
-  }
-
-<<<<<<< HEAD
-  // this is expected to be called in sync with graph->clear(), which invalidates
-  // cachedShortW_ and cachedShortb_ in the graph's short-term cache
-  void clear() {
-    shortlist_ = nullptr;
-    cachedShortW_ = nullptr;
-    cachedShortb_ = nullptr;
-=======
-    if (shortlist_) {
-      if (!cachedShortWt_) { // short versions of parameters are cached within one batch, then clear()ed
-        cachedShortWt_ = index_select(Wt_, isLegacyUntransposedW ? -1 : 0, shortlist_->indices());
-        cachedShortb_  = index_select(b_ ,                             -1, shortlist_->indices());
-      }
-      return affine(input, cachedShortWt_, cachedShortb_, false, /*transB=*/isLegacyUntransposedW ? false : true);
-    }
-    else
-      return affine(input, Wt_, b_, false, /*transB=*/isLegacyUntransposedW ? false : true);
->>>>>>> c6404422
-  }
-
   Logits apply(Expr input) override;
 
   virtual Logits apply(const std::vector<Expr>& /*inputs*/) override {
@@ -287,56 +229,13 @@
   Ptr<EmbeddingFactorMapping> embeddingFactorMapping_;
   Expr multiRows(const std::vector<IndexType>& data) const;
 public:
-<<<<<<< HEAD
   Embedding(Ptr<ExpressionGraph> graph, Ptr<Options> options);
 
   std::tuple<Expr/*embeddings*/, Expr/*mask*/> apply(Ptr<data::SubBatch> subBatch) const override final;
 
-  // special version used in decoding
-  Expr apply(const std::vector<IndexType>& embIdx, int dimBatch, int dimBeam) const override final;
-=======
-  Embedding(Ptr<ExpressionGraph> graph, Ptr<Options> options) : LayerBase(graph, options) {
-    std::string name = opt<std::string>("prefix");
-    int dimVoc = opt<int>("dimVocab");
-    int dimEmb = opt<int>("dimEmb");
-
-    bool fixed = opt<bool>("fixed", false);
-
-    // Embedding layer initialization should depend only on embedding size, hence fanIn=false
-    NodeInitializer initFunc = inits::glorot_uniform2(/*fanIn=*/false, /*fanOut=*/true);
-
-    if (options_->has("embFile")) {
-      std::string file = opt<std::string>("embFile");
-      if (!file.empty()) {
-        bool norm = opt<bool>("normalization", false);
-        initFunc = inits::from_word2vec(file, dimVoc, dimEmb, norm);
-      }
-    }
-
-    E_ = graph_->param(name, {dimVoc, dimEmb}, initFunc, fixed);
-  }
-
-  std::tuple<Expr/*embeddings*/, Expr/*mask*/> apply(Ptr<data::SubBatch> subBatch) const override final {
-    auto graph = E_->graph();
-    int dimBatch = (int)subBatch->batchSize();
-    int dimEmb = E_->shape()[-1];
-    int dimWords = (int)subBatch->batchWidth();
-
-    auto batchEmbeddings = apply(subBatch->data(), { dimWords, dimBatch, dimEmb });
-    auto batchMask = graph->constant({ dimWords, dimBatch, 1 },
-                                     inits::from_vector(subBatch->mask()));
-    return std::make_tuple(batchEmbeddings, batchMask);
-  }
-
-  Expr apply(const Words& words, const Shape& shape) const override final {
-    return applyIndices(toWordIndexVector(words), shape);
-  }
-
-  Expr applyIndices(const std::vector<WordIndex>& embIdx, const Shape& shape) const override final {
-    auto selectedEmbs = rows(E_, embIdx);
-    return reshape(selectedEmbs, shape);
-  }
->>>>>>> c6404422
+  Expr apply(const Words& words, const Shape& shape) const override final;
+
+  Expr applyIndices(const std::vector<WordIndex>& embIdx, const Shape& shape) const override final;
 };
 
 class ULREmbedding : public LayerBase, public IEmbeddingLayer {
