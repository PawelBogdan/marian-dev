#pragma once

<<<<<<< HEAD
#include "marian.h"
#include "layers/generic.h" // @HACK for Frank's factoring hack
=======
#include "graph/expression_operators.h"
>>>>>>> c6404422

namespace marian {

/**
 * We represent loss as pair of expressions, where loss_ is usually a sum
 * of all accumulated loss values per label and count_ is the total number
 * of labels over which the loss was collected.
 *
 * These two values can then be used to represent various cost variants -
 * for instance label-wise cross-entropy or perplexity. Optimization is
 * only performed with regard to the summed loss_.
 *
 * Since both, loss_ and count_ are dynamic graph nodes they can be further
 * combined into larger structures. See multi-objective losses below.
 */
class RationalLoss {
protected:
  Expr loss_;  // numerator
  Expr count_; // denominator

  RationalLoss() = default; // protected

public:
<<<<<<< HEAD
  explicit LossBase(float smoothing = 0) : smoothing_(smoothing){};

  Expr getCrossEntropy(const Logits& logits, Expr indices, Expr mask, Expr weights);
  virtual Expr getCost(const Logits& logits,
                       Expr indices,
                       Expr mask,
                       Expr weights = nullptr)
      = 0;
=======
  RationalLoss(Expr loss, Expr count)
  : loss_(loss), count_(count) {}

  RationalLoss(Expr loss, float count)
  : loss_(loss),
    count_(constant_like(loss, inits::from_value(count))) {}

  RationalLoss(const RationalLoss& other)
  : loss_(other.loss_), count_(other.count_) {}

  virtual ~RationalLoss() = default;

  Expr loss() const { return loss_; }

  template <typename T>
  void loss(std::vector<T>& losses) const {
    ABORT_IF(!loss_, "Loss has not been defined");
    loss_->val()->get(losses);
  }

  template <typename T>
  T loss() const { // this will fail if loss is not a single value
    ABORT_IF(!loss_, "Loss has not been defined");
    return loss_->val()->scalar<T>();
  }

  Expr count() const { return count_; }

  template <typename T>
  void count(std::vector<T>& labels) const {
    ABORT_IF(!count_, "Labels have not been defined");
    count_->val()->get(labels);
  }

  template <typename T>
  T count() const { // this will fail if loss is not a single value
    ABORT_IF(!count_, "Labels have not been defined");
    return count_->val()->scalar<T>();
  }

  // @TODO: add a funtion for returning maybe ratio?

  size_t size() const {
    ABORT_IF(!count_, "Labels have not been defined");
    return count_->shape().elements();
  }
>>>>>>> c6404422
};

/**
 * POD for accumulating loss values after forward/backward used in
 * Scheduler for updating statistics. This can only be used after a
 * successful forward step in a computation graph that owns the assigned
 * RationalLoss object.
 */
struct StaticLoss {
  float loss;  // numerator
  float count; // denominator

  StaticLoss() : loss(0.f), count(0.f) {}

  StaticLoss(const RationalLoss& dynamic)
  : loss(dynamic.loss<float>()), count(dynamic.count<float>()) {}

  StaticLoss& operator +=(const StaticLoss& other) {
    loss = loss + other.loss;
    count = count + other.count;
    return *this;
  }

  void reset() {
    loss = 0.f;
    count = 0.f;
  }
};

/**
 * @brief Base class for multi-objective losses
 * Base class for multi-objective losses which is a list of RationalLoss
 * but also defines how to accumulate that list into a single RationalLoss
 */
class MultiRationalLoss : public RationalLoss {
protected:
  std::vector<RationalLoss> partialLosses_;

  /**
   * @brief Accumulation rule for losses
   * In the default case this would just be a sum, see SumMultiRationalLoss, but there are 
   * special cases like ScaledMultiRationalLoss (scale other loses according to first label count) 
   * or MeanMultiRationalLoss (sum of means) where the accumulation is more complex.
   */
  virtual Expr accumulateLoss(const RationalLoss& current) = 0;

  /**
   * @brief Accumulation rule for labels
   * Similar as above, the naive case is summation, but for instance MeanMultiRationalLoss
   * is including all label counts in the loss hence label counts are always just 1 which is
   * passed through without summation or other modifications.
   */
  virtual Expr accumulateCount(const RationalLoss& current) = 0;

public:
  MultiRationalLoss() : RationalLoss() {}

  MultiRationalLoss(const RationalLoss& rl) : RationalLoss() {
    push_back(rl);
  }

  virtual void push_back(const RationalLoss& current) {
    loss_   = accumulateLoss(current);
    count_ =  accumulateCount(current);
    partialLosses_.push_back(current);
  }

  const RationalLoss& operator[](size_t i) {
    return partialLosses_[i];
  }

  auto begin() -> decltype(partialLosses_.begin()) const {
    return partialLosses_.begin();
  }

  auto end() -> decltype(partialLosses_.end()) const {
    return partialLosses_.end();
  }

  size_t size() const {
    return partialLosses_.size();
  }

};

/**
 * @brief Simple sum of losses.
 * Using this makes sense when the two loss types are similar in scale and
 * number of labels. For instance two decoders over similarly sized vocabularies
 */
class SumMultiRationalLoss : public MultiRationalLoss {
private:
  virtual Expr accumulateLoss(const RationalLoss& current) override {
    if(loss_)
      return loss_ + current.loss();
    else
      return current.loss();
  }

  virtual Expr accumulateCount(const RationalLoss& current) override {
    if(count_)
      return count_ + current.count();
    else
      return current.count();
  }

public:
<<<<<<< HEAD
  explicit CrossEntropyMeanLoss(float smoothing = 0) : LossBase(smoothing){};
  Expr getCost(const Logits& logits, Expr indices, Expr mask, Expr weights) override;
=======
  SumMultiRationalLoss() : MultiRationalLoss() {}
  SumMultiRationalLoss(const RationalLoss& rl) : MultiRationalLoss(rl) {}
>>>>>>> c6404422
};

/**
 * @brief Scaled sum of losses.
 * This can weigh losses equally by choosing the first loss_0 as a reference
 * and scaling all remaining losses loss_i by count_0 / count_i. Labels are
 * summed up by the same rule. By this we simulate a sum of losses at similar
 * scales. Dividing by scaled label counts yields a value close to an equally
 * weighted sum of means.
 *
 * L = sum_i^N L_i + N/M sum_j^M L_j
 *
 * We set labels to N. When reporting L/N this is equvalient to sum of means.
 * Compare to sum of means below where N is factored into the loss, but labels
 * are set to 1.
 */
class ScaledMultiRationalLoss : public MultiRationalLoss {
private:
  virtual Expr accumulateLoss(const RationalLoss& current) override {
    if(loss_) {
      const auto& first = partialLosses_.front();
      return loss_ + first.count() * (current.loss() / current.count()); // scale up/down to match scale of first loss
    } else {
      return current.loss(); // first reference loss, keeps to scale with this one
    }
  }

  virtual Expr accumulateCount(const RationalLoss& current) override {
    if(count_) {
      return count_; // Keep first label count // or: count_ + first.count() / current.count();
    } else {
      return current.count(); // This is the first loss
    }
  }

public:
<<<<<<< HEAD
  explicit CrossEntropyMeanWordsLoss(float smoothing = 0)
      : LossBase(smoothing){};
  Expr getCost(const Logits& logits, Expr indices, Expr mask, Expr weights) override;
=======
  ScaledMultiRationalLoss() : MultiRationalLoss() {}
  ScaledMultiRationalLoss(const RationalLoss& rl) : MultiRationalLoss(rl) {}
>>>>>>> c6404422
};

/**
 * @brief Sum of mean losses.
 * Not really a rational loss as labels are factored into loss. Contribution of
 * losses is equal, same as for ScaledMultiRationalLoss, just divided by different
 * number of labels. See:
 *
 * L = (1/N sum_i^N L_i + 1/M sum_j^M L_j) = (sum_i^N L_i + N/M sum_j^M L_j) / N
 *
 * We set labels to 1. During reporting, we would see the same numbers, but gradients
 * are scaled differently which may result in different learning curves.
 */
class MeanMultiRationalLoss : public MultiRationalLoss {
private:
  virtual Expr accumulateLoss(const RationalLoss& current) override {
    if(loss_)
      return loss_ + current.loss() / current.count();
    else
      return current.loss() / current.count();
  }

  virtual Expr accumulateCount(const RationalLoss& current) override {
    if(count_)
      return count_; // keep the existing '1'
    else
      return current.count()->graph()->ones({1}); // just '1' as labels are factored into loss_
  }

public:
<<<<<<< HEAD
  explicit CrossEntropySumLoss(float smoothing = 0) : LossBase(smoothing){};
  Expr getCost(const Logits& logits, Expr indices, Expr mask, Expr weights) override;
=======
  MeanMultiRationalLoss() : MultiRationalLoss() {}
  MeanMultiRationalLoss(const RationalLoss& rl) : MultiRationalLoss(rl) {}
>>>>>>> c6404422
};

/**
 * @brief Factory for multi-objective rational loss functions
 */
Ptr<MultiRationalLoss> newMultiLoss(Ptr<Options> options);

//***********************************************************************************//
// This needs to be refactored. Currently easiest route for backwards compat, but
// still feels somewhat hacky.

/**
 * @brief Computes loss per given groundtruth label and then reduces to RationalLoss
 */
class LabelwiseLoss {
protected:
  std::vector<int> axes_;

  virtual Expr compute(Expr logits, Expr labelIndices,
                       Expr mask = nullptr, Expr labelWeights = nullptr) = 0;

  // label counts are available, reduce together with loss to obtain counts
  RationalLoss reduce(Expr loss, Expr labels) {
    ABORT_IF(!loss, "Loss has not been computed");
    ABORT_IF(!labels, "Labels have not been computed");

    Expr lossSum   = loss;
    Expr labelsSum = labels;
    for(int i = 0; i < axes_.size(); ++i) {
      lossSum   = sum(lossSum, axes_[i]);
      labelsSum = sum(labelsSum, axes_[i]);
    }

    return RationalLoss(lossSum, labelsSum);
  }

  // label counts are not available, assume every element of tensor corresponds to label count 1
  RationalLoss reduce(Expr loss) {
    ABORT_IF(!loss, "Loss has not been computed");

    Expr  lossSum    = loss;
    for(int i = 0; i < axes_.size(); ++i)
      lossSum = sum(lossSum, axes_[i]);

    // reduction factor tells how over how many labels we reduced in total.
    float reducedLabels = (float)loss->shape().elements() / (float)lossSum->shape().elements(); 
    return RationalLoss(lossSum, reducedLabels);
  }

public:
<<<<<<< HEAD
  explicit PerplexityLoss(float smoothing = 0) : LossBase(smoothing){};
  Expr getCost(const Logits& logits, Expr indices, Expr mask, Expr weights) override;
=======
  LabelwiseLoss(const std::vector<int>& axes)
  : axes_(axes) { }

  virtual RationalLoss apply(Expr logits, Expr labelIndices,
                             Expr mask = nullptr, Expr labelWeights = nullptr) {
    Expr loss = compute(logits, labelIndices, mask, labelWeights);

    if(mask)
      return reduce(loss, mask); // mask can be used as element-wise label count with broadcasting
    else
      return reduce(loss); // we have no mask, assume all items are labels
  }
>>>>>>> c6404422
};

/**
 * @brief Cross entropy loss across last axis, summed up over batch and time dimensions
 */
class CrossEntropyLoss : public LabelwiseLoss {
public:
<<<<<<< HEAD
  explicit CrossEntropyRescoreLoss(float smoothing = 0) : LossBase(smoothing){};
  Expr getCost(const Logits& logits, Expr indices, Expr mask, Expr weights) override;
=======
  CrossEntropyLoss(float labelSmoothing)
  : LabelwiseLoss(/*axes=*/{-2, -3}), // cross-entropy already reduces over axis -1
    labelSmoothing_(labelSmoothing) {}

  CrossEntropyLoss(const std::vector<int>& axes, float labelSmoothing)
  : LabelwiseLoss(axes), // cross-entropy already reduces over axis -1
    labelSmoothing_(labelSmoothing) {}

protected:
  float labelSmoothing_; // interpolation factor for label smoothing, see below

  virtual Expr compute(Expr logits, Expr labelIndices,
                       Expr mask = nullptr, Expr labelWeights = nullptr) override {
    Expr ce = cross_entropy(logits, labelIndices);

    if(labelSmoothing_ > 0) {
      // @TODO: add this to CE kernels instead
      
      // Label smoothing (see https://arxiv.org/pdf/1512.00567.pdf, section 7)
      // We compute smoothed H(q',p) = (1 - eps) * H(q,p) + eps * H(u,p) where H(q,p) is the normal cross-entropy
      // and H(u,p) penalizes deviation of p from u, u being uniform distribution over vocab V => u_v = 1/|V|.
      // H(u,p) = - \sum_{v \in V} u_v * \log p_v = - 1/|V| \sum_{v \in V} \log \softmax_v => -mean(logsoftmax(logits))
      // ceq = -H(u,p) - avoid one kernel call by negating in the interpolation below
      Expr ceq = mean(logsoftmax(logits), /*axis=*/ -1);

      // H(q',p) = (1 - eps) * H(q,p) - eps * -H(u,p)
      ce = (1 - labelSmoothing_) * ce - labelSmoothing_ * ceq;
    }

    if(mask)
      ce = ce * mask;

    if(labelWeights)
      ce = ce * labelWeights;

    return ce;
  }
>>>>>>> c6404422
};

/**
 * @brief Cross entropy in rescorer used for computing sentences-level log probabilities
 */
class RescorerLoss : public CrossEntropyLoss {
public:
<<<<<<< HEAD
  explicit CrossEntropyRescoreMeanLoss(float smoothing = 0) : LossBase(smoothing){};
  Expr getCost(const Logits& logits, Expr indices, Expr mask, Expr weights) override;
=======
  // sentence-wise CE, hence reduce only over time axis. CE reduces over last axis (-1)
  RescorerLoss() : CrossEntropyLoss(/*axes=*/{-3}, /*smoothing=*/0.f) {}

  virtual RationalLoss apply(Expr logits, Expr labelIndices,
                             Expr mask = nullptr, Expr labelWeights = nullptr) override {
    auto ce = CrossEntropyLoss::apply(logits, labelIndices, mask, labelWeights);
    return RationalLoss(ce.loss(), ce.count());
  }
>>>>>>> c6404422
};

/**
 * @brief Factory for label-wise loss functions
 */
Ptr<LabelwiseLoss> newLoss(Ptr<Options> options, bool inference);

}  // namespace marian<|MERGE_RESOLUTION|>--- conflicted
+++ resolved
@@ -1,11 +1,6 @@
 #pragma once
 
-<<<<<<< HEAD
-#include "marian.h"
-#include "layers/generic.h" // @HACK for Frank's factoring hack
-=======
 #include "graph/expression_operators.h"
->>>>>>> c6404422
 
 namespace marian {
 
@@ -20,6 +15,8 @@
  *
  * Since both, loss_ and count_ are dynamic graph nodes they can be further
  * combined into larger structures. See multi-objective losses below.
+ *
+ * @TODO: This seems also used to hold a pair of (logits, mask)
  */
 class RationalLoss {
 protected:
@@ -29,16 +26,6 @@
   RationalLoss() = default; // protected
 
 public:
-<<<<<<< HEAD
-  explicit LossBase(float smoothing = 0) : smoothing_(smoothing){};
-
-  Expr getCrossEntropy(const Logits& logits, Expr indices, Expr mask, Expr weights);
-  virtual Expr getCost(const Logits& logits,
-                       Expr indices,
-                       Expr mask,
-                       Expr weights = nullptr)
-      = 0;
-=======
   RationalLoss(Expr loss, Expr count)
   : loss_(loss), count_(count) {}
 
@@ -85,7 +72,6 @@
     ABORT_IF(!count_, "Labels have not been defined");
     return count_->shape().elements();
   }
->>>>>>> c6404422
 };
 
 /**
@@ -193,13 +179,8 @@
   }
 
 public:
-<<<<<<< HEAD
-  explicit CrossEntropyMeanLoss(float smoothing = 0) : LossBase(smoothing){};
-  Expr getCost(const Logits& logits, Expr indices, Expr mask, Expr weights) override;
-=======
   SumMultiRationalLoss() : MultiRationalLoss() {}
   SumMultiRationalLoss(const RationalLoss& rl) : MultiRationalLoss(rl) {}
->>>>>>> c6404422
 };
 
 /**
@@ -236,14 +217,8 @@
   }
 
 public:
-<<<<<<< HEAD
-  explicit CrossEntropyMeanWordsLoss(float smoothing = 0)
-      : LossBase(smoothing){};
-  Expr getCost(const Logits& logits, Expr indices, Expr mask, Expr weights) override;
-=======
   ScaledMultiRationalLoss() : MultiRationalLoss() {}
   ScaledMultiRationalLoss(const RationalLoss& rl) : MultiRationalLoss(rl) {}
->>>>>>> c6404422
 };
 
 /**
@@ -274,13 +249,8 @@
   }
 
 public:
-<<<<<<< HEAD
-  explicit CrossEntropySumLoss(float smoothing = 0) : LossBase(smoothing){};
-  Expr getCost(const Logits& logits, Expr indices, Expr mask, Expr weights) override;
-=======
   MeanMultiRationalLoss() : MultiRationalLoss() {}
   MeanMultiRationalLoss(const RationalLoss& rl) : MultiRationalLoss(rl) {}
->>>>>>> c6404422
 };
 
 /**
@@ -331,10 +301,6 @@
   }
 
 public:
-<<<<<<< HEAD
-  explicit PerplexityLoss(float smoothing = 0) : LossBase(smoothing){};
-  Expr getCost(const Logits& logits, Expr indices, Expr mask, Expr weights) override;
-=======
   LabelwiseLoss(const std::vector<int>& axes)
   : axes_(axes) { }
 
@@ -347,7 +313,6 @@
     else
       return reduce(loss); // we have no mask, assume all items are labels
   }
->>>>>>> c6404422
 };
 
 /**
@@ -355,10 +320,6 @@
  */
 class CrossEntropyLoss : public LabelwiseLoss {
 public:
-<<<<<<< HEAD
-  explicit CrossEntropyRescoreLoss(float smoothing = 0) : LossBase(smoothing){};
-  Expr getCost(const Logits& logits, Expr indices, Expr mask, Expr weights) override;
-=======
   CrossEntropyLoss(float labelSmoothing)
   : LabelwiseLoss(/*axes=*/{-2, -3}), // cross-entropy already reduces over axis -1
     labelSmoothing_(labelSmoothing) {}
@@ -396,7 +357,6 @@
 
     return ce;
   }
->>>>>>> c6404422
 };
 
 /**
@@ -404,10 +364,6 @@
  */
 class RescorerLoss : public CrossEntropyLoss {
 public:
-<<<<<<< HEAD
-  explicit CrossEntropyRescoreMeanLoss(float smoothing = 0) : LossBase(smoothing){};
-  Expr getCost(const Logits& logits, Expr indices, Expr mask, Expr weights) override;
-=======
   // sentence-wise CE, hence reduce only over time axis. CE reduces over last axis (-1)
   RescorerLoss() : CrossEntropyLoss(/*axes=*/{-3}, /*smoothing=*/0.f) {}
 
@@ -416,7 +372,6 @@
     auto ce = CrossEntropyLoss::apply(logits, labelIndices, mask, labelWeights);
     return RationalLoss(ce.loss(), ce.count());
   }
->>>>>>> c6404422
 };
 
 /**
